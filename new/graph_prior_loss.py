--- conflicted
+++ resolved
@@ -1,1352 +1,1259 @@
-#!/usr/bin/env python3
-"""
-Age-conditioned graph-based anatomical prior loss for brain segmentation
-Implements volume priors, shape priors, and weighted adjacency based on age
-"""
-
-import torch
-import torch.distributed as dist
-import torch.nn as nn
-import torch.nn.functional as F
-import json
-import numpy as np
-import os
-from typing import Optional, Dict, List, Tuple
-from monai.data import MetaTensor
-
-
-def _to_tensor(x):
-    """Convert MetaTensor to regular torch.Tensor if needed"""
-    if x is None:
-        return None
-    if isinstance(x, MetaTensor):
-        return x.as_tensor()
-    return x
-
-def soft_adjacency_from_probs(probs: torch.Tensor,
-                              kernel_size: int = 3,
-                              stride: int = 1,
-                              temperature: float = 1.0,
-                              restricted_mask: Optional[torch.Tensor] = None) -> torch.Tensor:
-    """Compute soft adjacency matrix from probability maps with optional restrictions."""
-
-    probs = _to_tensor(probs)
-
-    if kernel_size > 1:
-        probs_pooled = F.avg_pool3d(
-            probs,
-            kernel_size=kernel_size,
-            stride=stride,
-            padding=kernel_size // 2,
-            count_include_pad=False,
-        )
-    else:
-        probs_pooled = probs
-
-    B, C, X_p, Y_p, Z_p = probs_pooled.shape
-    probs_flat = probs_pooled.reshape(B, C, -1)
-    probs_norm = probs_flat / (probs_flat.sum(dim=2, keepdim=True) + 1e-8)
-
-    A_batch = torch.bmm(probs_norm, probs_norm.transpose(1, 2))
-
-    if temperature != 1.0:
-        A_batch = torch.pow(A_batch + 1e-8, 1.0 / temperature)
-
-    eye = torch.eye(C, device=probs.device).unsqueeze(0)
-    A_batch = A_batch * (1 - eye)
-
-    if restricted_mask is not None:
-        restricted_mask = _to_tensor(restricted_mask)
-        if restricted_mask.dim() == 2:
-            restricted_mask = restricted_mask.unsqueeze(0)
-        A_batch = A_batch * restricted_mask
-
-    row_sums = A_batch.sum(dim=2, keepdim=True).clamp(min=1e-8)
-    A_batch = A_batch / row_sums
-
-    return A_batch.mean(dim=0)
-
-def compute_laplacian(A: torch.Tensor, normalized: bool = True) -> torch.Tensor:
-    """Compute (optionally normalized) graph Laplacian from adjacency matrix."""
-
-    A = _to_tensor(A)
-    A_sym = 0.5 * (A + A.T)
-    D = torch.diag(A_sym.sum(dim=1))
-    L = D - A_sym
-
-    if normalized:
-        d_sqrt_inv = torch.diag(1.0 / torch.sqrt(torch.diag(D).clamp(min=1e-8)))
-        L = d_sqrt_inv @ L @ d_sqrt_inv
-
-    return L
-
-def spectral_alignment_loss(L_pred: torch.Tensor,
-                            L_prior: torch.Tensor,
-                            top_k: int = 20,
-                            align_vectors: bool = True,
-                            eigenvalue_weighted: bool = False) -> torch.Tensor:
-    """Align Laplacian spectra (and optionally eigenvectors) between two graphs."""
-
-    L_pred = _to_tensor(L_pred)
-    L_prior = _to_tensor(L_prior)
-
-    L_pred_sym = 0.5 * (L_pred + L_pred.T)
-    L_prior_sym = 0.5 * (L_prior + L_prior.T)
-
-    evals_pred, evecs_pred = torch.linalg.eigh(L_pred_sym.float())
-    evals_prior, evecs_prior = torch.linalg.eigh(L_prior_sym.float())
-
-    evals_pred = evals_pred.to(L_pred.dtype)
-    evals_prior = evals_prior.to(L_prior.dtype)
-    evecs_pred = evecs_pred.to(L_pred.dtype)
-    evecs_prior = evecs_prior.to(L_prior.dtype)
-
-    k = min(top_k, evals_pred.shape[0] - 1)
-
-    loss_evals = F.mse_loss(evals_pred[1:k + 1], evals_prior[1:k + 1])
-
-    if not align_vectors or k <= 0:
-        return loss_evals
-
-    U_pred = evecs_pred[:, 1:k + 1]
-    U_prior = evecs_prior[:, 1:k + 1]
-
-    dots = (U_pred * U_prior).sum(dim=0)
-    signs = torch.where(dots < 0, -torch.ones_like(dots), torch.ones_like(dots))
-    U_pred = U_pred * signs.unsqueeze(0)
-
-    if eigenvalue_weighted:
-        w = evals_prior[1:k + 1].abs()
-        w = w / (w.sum() + 1e-8)
-        loss_subspace = 0.0
-        for i in range(k):
-            cos_sim = torch.dot(U_pred[:, i], U_prior[:, i])
-            loss_subspace += w[i] * (1.0 - cos_sim ** 2)
-    else:
-        P_pred = U_pred @ U_pred.T
-        P_prior = U_prior @ U_prior.T
-        loss_subspace = F.mse_loss(P_pred, P_prior)
-
-    return loss_evals + 0.5 * loss_subspace
-
-def edge_consistency_loss_with_mismatch(A_pred: torch.Tensor,
-                                        A_prior: torch.Tensor,
-                                        required_edges: Optional[List[Tuple[int, int]]] = None,
-                                        forbidden_edges: Optional[List[Tuple[int, int]]] = None,
-                                        margin: float = 0.1,
-                                        class_weights: Optional[torch.Tensor] = None,
-                                        qap_mismatch_g: float = 1.5,
-                                        restricted_mask: Optional[torch.Tensor] = None) -> torch.Tensor:
-    """Edge-level alignment with mismatch-aware penalties and optional masks."""
-
-    A_pred = _to_tensor(A_pred)
-    A_prior = _to_tensor(A_prior)
-
-    if restricted_mask is not None:
-        restricted_mask = _to_tensor(restricted_mask)
-        A_pred = A_pred * restricted_mask
-        A_prior = A_prior * restricted_mask
-
-    if class_weights is not None:
-        w = class_weights.view(-1, 1)
-        W = torch.sqrt(w @ w.T)
-        W = W / W.mean()
-    else:
-        W = torch.ones_like(A_pred)
-
-    loss_mse = torch.mean(W * (A_pred - A_prior) ** 2)
-
-    if restricted_mask is not None:
-        R = restricted_mask
-    else:
-        R = torch.ones_like(A_pred)
-
-    M = (A_pred * A_prior) * R
-    N = ((1 - A_pred) * (1 - A_prior)) * R
-    X = ((1 - A_prior) * A_pred + A_prior * (1 - A_pred)) * R
-    loss_qap = qap_mismatch_g * X.mean() - M.mean()
-    loss_base = loss_mse + 0.1 * loss_qap
-
-    loss_required = torch.tensor(0.0, device=A_pred.device)
-    th_required = 0.02
-    if required_edges:
-        for i, j in required_edges:
-            if i < A_pred.shape[0] and j < A_pred.shape[1]:
-                loss_required = loss_required + torch.pow(F.relu(th_required - A_pred[i, j]), 2)
-
-    loss_forbidden = torch.tensor(0.0, device=A_pred.device)
-    th_forbidden = 5e-4
-    if forbidden_edges:
-        for i, j in forbidden_edges:
-            if i < A_pred.shape[0] and j < A_pred.shape[1]:
-                loss_forbidden = loss_forbidden + torch.pow(F.relu(A_pred[i, j] - th_forbidden), 2)
-
-    num_constraints = len(required_edges or []) + len(forbidden_edges or [])
-    if num_constraints > 0:
-        constraint_weight = 0.1
-        loss_constraints = constraint_weight * (loss_required + loss_forbidden) / num_constraints
-    else:
-        loss_constraints = torch.tensor(0.0, device=A_pred.device)
-
-    return loss_base + loss_constraints
-
-def compute_restricted_mask(num_classes: int,
-                            required_edges: List[Tuple[int, int]],
-                            forbidden_edges: List[Tuple[int, int]],
-                            lr_pairs: List[Tuple[int, int]],
-                            device: torch.device) -> torch.Tensor:
-    """Construct binary mask describing which adjacencies are valid."""
-
-    R = torch.ones(num_classes, num_classes, device=device)
-    R.fill_diagonal_(0)
-
-    for i, j in forbidden_edges:
-        if i < num_classes and j < num_classes:
-            R[i, j] = 0
-            R[j, i] = 0
-
-    for i, j in required_edges:
-        if i < num_classes and j < num_classes:
-            R[i, j] = 1
-            R[j, i] = 1
-
-    for left, right in lr_pairs:
-        if left < num_classes and right < num_classes:
-            R[left, right] = 1
-            R[right, left] = 1
-
-    return R
-
-
-def compute_sdt(mask: torch.Tensor, temperature: float = 4.0) -> torch.Tensor:
-    """Differentiable surrogate for a signed distance transform.
-
-    Instead of running a hard-thresholded distance transform (which would
-    detach the computation graph), we rely on the logit of the soft mask as a
-    smooth proxy for the signed distance. The temperature parameter controls
-    the slope around the interface so that the dynamic range roughly matches
-    pre-computed template SDTs.
-    """
-
-    mask = _to_tensor(mask)
-    eps = 1e-4
-    clamped = mask.clamp(min=eps, max=1.0 - eps)
-    signed = -torch.log(clamped) + torch.log1p(-clamped)  # = -logit(mask)
-
-    if temperature is not None and temperature > 0:
-        signed = signed / temperature
-
-    return signed
-
-
-def compute_weighted_adjacency(probs: torch.Tensor, age: torch.Tensor,
-                               age_weights: Optional[Dict] = None,
-                               temperature: float = 1.0) -> torch.Tensor:
-    """
-    Compute weighted adjacency matrix based on age
-
-    Args:
-        probs: (B, C, X, Y, Z) probability maps
-        age: (B, 1) age tensor
-        age_weights: Dictionary mapping age ranges to weight matrices
-        temperature: Temperature for sharpening
-
-    Returns:
-        A_weighted: (B, C, C) weighted adjacency matrix
-    """
-    B, C, X, Y, Z = probs.shape
-
-    # Flatten spatial dimensions
-    probs_flat = probs.reshape(B, C, -1)
-
-    # Compute co-occurrence matrix
-    A_batch = torch.bmm(probs_flat, probs_flat.transpose(1, 2))  # (B, C, C)
-
-    # Apply temperature
-    if temperature != 1.0:
-        A_batch = torch.pow(A_batch + 1e-8, 1.0 / temperature)
-
-    # Zero diagonal
-    eye = torch.eye(C, device=probs.device).unsqueeze(0)
-    A_batch = A_batch * (1 - eye)
-
-    # Apply age-dependent weights if provided
-    if age_weights is not None:
-        for b in range(B):
-            age_val = age[b].item()
-            # Find appropriate weight matrix for this age
-            weight_matrix = get_age_weight_matrix(age_val, age_weights, C, probs.device)
-            A_batch[b] = A_batch[b] * weight_matrix
-
-    # Row-normalize per-sample  (B, C, C)
-    row_sums = A_batch.sum(dim=2, keepdim=True).clamp(min=1e-8)
-    A_batch = A_batch / row_sums
-
-    # 返回每个样本的邻接矩阵 (B, C, C)
-    return A_batch
-
-
-def get_age_weight_matrix(age: float, age_weights: Dict,
-                          num_classes: int, device: torch.device) -> torch.Tensor:
-    """
-    Get weight matrix for a specific age through interpolation
-
-    Args:
-        age: Age value
-        age_weights: Dict with age as key and weight matrix as value
-        num_classes: Number of classes
-        device: Device
-
-    Returns:
-        weight_matrix: (C, C) interpolated weight matrix
-    """
-    if not age_weights:
-        return torch.ones(num_classes, num_classes, device=device)
-
-    # Get sorted ages
-    ages = sorted(list(age_weights.keys()))
-
-    # Find bracketing ages
-    if age <= ages[0]:
-        return torch.tensor(age_weights[ages[0]], device=device)
-    if age >= ages[-1]:
-        return torch.tensor(age_weights[ages[-1]], device=device)
-
-    # Linear interpolation
-    for i in range(len(ages) - 1):
-        if ages[i] <= age <= ages[i + 1]:
-            alpha = (age - ages[i]) / (ages[i + 1] - ages[i])
-            w1 = torch.tensor(age_weights[ages[i]], device=device)
-            w2 = torch.tensor(age_weights[ages[i + 1]], device=device)
-            return (1 - alpha) * w1 + alpha * w2
-
-    return torch.ones(num_classes, num_classes, device=device)
-
-
-def _detect_background_index(volume_stats: Dict, num_classes: int) -> Optional[int]:
-    """Infer which channel in the prior corresponds to background.
-
-    We treat a channel as background if either (1) the statistics provide one
-    more entry than the model predicts classes, or (2) a single channel
-    dominates the distribution (mean > 0.5 and the remainder < 0.5)."""
-
-    for stats in volume_stats.values():
-        means = np.asarray(stats.get('means', []), dtype=np.float64)
-        if means.size == 0:
-            continue
-
-        candidate_idx = int(np.argmax(means))
-        candidate_val = float(means[candidate_idx])
-        remainder = float(means.sum() - candidate_val)
-
-        if means.size > num_classes and candidate_val >= remainder:
-            return min(candidate_idx, num_classes - 1)
-        if candidate_val > 0.5 and remainder < 0.5:
-            return min(candidate_idx, num_classes - 1)
-
-    return None
-
-
-<<<<<<< HEAD
-def _align_volume_stats(volume_stats: Dict, num_classes: int) -> Tuple[Dict, Optional[int], np.ndarray]:
-    """Align raw volume statistics to match the model's foreground classes."""
-
-    if not volume_stats:
-        return {}, None, np.ones(num_classes, dtype=np.float32)
-
-    background_idx = _detect_background_index(volume_stats, num_classes)
-    aligned: Dict[float, Dict[str, List[float]]] = {}
-
-    valid_mask = np.ones(num_classes, dtype=np.float32)
-
-    for age_key, stats in volume_stats.items():
-        means = np.asarray(stats.get('means', []), dtype=np.float64)
-        stds = np.asarray(stats.get('stds', []), dtype=np.float64)
-
-        if stds.shape[0] != means.shape[0]:
-            if stds.shape[0] > means.shape[0]:
-                stds = stds[: means.shape[0]]
-            else:
-                stds = np.pad(stds, (0, means.shape[0] - stds.shape[0]), constant_values=1.0)
-
-        if background_idx is not None and 0 <= background_idx < means.shape[0]:
-            means = np.delete(means, background_idx)
-            stds = np.delete(stds, background_idx)
-
-        if means.size == 0:
-            fg_means = np.zeros(num_classes, dtype=np.float64)
-            fg_stds = np.ones(num_classes, dtype=np.float64)
-            valid_mask.fill(0.0)
-        else:
-            if means.size > num_classes:
-                fg_means = means[:num_classes]
-                fg_stds = stds[:num_classes]
-            else:
-                pad = num_classes - means.size
-                fg_means = np.pad(means, (0, pad), constant_values=0.0)
-                fg_stds = np.pad(stds, (0, pad), constant_values=1.0)
-                if pad > 0:
-                    valid_mask[means.size:] = 0.0
-
-        total = fg_means.sum()
-        if total > 1e-6:
-            fg_means = fg_means / total
-            fg_stds = fg_stds / total
-
-        aligned[float(age_key)] = {
-            'means': fg_means.astype(np.float32).tolist(),
-            'stds': fg_stds.astype(np.float32).tolist(),
-        }
-
-    return aligned, background_idx, valid_mask
-
-
-def _align_shape_channels(template: torch.Tensor, target_channels: int) -> torch.Tensor:
-    """Match template channel dimension to the network output channels."""
-
-    if template.dim() != 4:
-        return template
-
-    aligned = template
-
-    if aligned.shape[0] > target_channels:
-        flat = aligned.view(aligned.shape[0], -1).abs().sum(dim=1)
-        while aligned.shape[0] > target_channels:
-            drop_idx = int(torch.argmax(flat).item())
-            aligned = torch.cat([aligned[:drop_idx], aligned[drop_idx + 1:]], dim=0)
-            flat = aligned.view(aligned.shape[0], -1).abs().sum(dim=1)
-    elif aligned.shape[0] < target_channels:
-        pad = target_channels - aligned.shape[0]
-        if pad > 0:
-            zeros = torch.zeros((pad, *aligned.shape[1:]), device=aligned.device, dtype=aligned.dtype)
-            aligned = torch.cat([aligned, zeros], dim=0)
-
-    return aligned
-
-
-def volume_consistency_loss(probs: torch.Tensor, age: torch.Tensor,
-                            volume_stats: Dict, num_classes: int,
-                            valid_mask: Optional[torch.Tensor] = None) -> torch.Tensor:
-=======
-def _align_volume_stats(volume_stats: Dict, num_classes: int) -> Tuple[Dict, Optional[int], np.ndarray]:
-    """Align raw volume statistics to match the model's foreground classes."""
-
-    if not volume_stats:
-        return {}, None, np.ones(num_classes, dtype=np.float32)
-
-    background_idx = _detect_background_index(volume_stats, num_classes)
-    aligned: Dict[float, Dict[str, List[float]]] = {}
-
-    valid_mask = np.ones(num_classes, dtype=np.float32)
-    if background_idx is not None and 0 <= background_idx < num_classes:
-        valid_mask[background_idx] = 0.0
-
-    desired_fg_len = num_classes - 1 if (background_idx is not None and 0 <= background_idx < num_classes) else num_classes
-
-    for age_key, stats in volume_stats.items():
-        means = np.asarray(stats.get('means', []), dtype=np.float64)
-        stds = np.asarray(stats.get('stds', []), dtype=np.float64)
-
-        if stds.shape[0] != means.shape[0]:
-            if stds.shape[0] > means.shape[0]:
-                stds = stds[: means.shape[0]]
-            else:
-                stds = np.pad(stds, (0, means.shape[0] - stds.shape[0]), constant_values=1.0)
-
-        if background_idx is not None and 0 <= background_idx < means.shape[0]:
-            mask = np.ones(means.shape[0], dtype=bool)
-            mask[background_idx] = False
-            fg_means = means[mask]
-            fg_stds = stds[mask]
-        else:
-            fg_means = means
-            fg_stds = stds
-
-        if desired_fg_len <= 0:
-            fg_means = np.zeros(0, dtype=np.float64)
-            fg_stds = np.ones(0, dtype=np.float64)
-        else:
-            if fg_means.size > desired_fg_len:
-                fg_means = fg_means[:desired_fg_len]
-                fg_stds = fg_stds[:desired_fg_len]
-            elif fg_means.size < desired_fg_len:
-                pad = desired_fg_len - fg_means.size
-                fg_means = np.pad(fg_means, (0, pad), constant_values=0.0)
-                fg_stds = np.pad(fg_stds, (0, pad), constant_values=1.0)
-
-        total = fg_means.sum()
-        if total > 1e-6:
-            fg_means = fg_means / total
-            fg_stds = fg_stds / total
-
-        aligned_means = np.zeros(num_classes, dtype=np.float32)
-        aligned_stds = np.ones(num_classes, dtype=np.float32)
-
-        if background_idx is not None and 0 <= background_idx < num_classes:
-            idx_fg = 0
-            for idx in range(num_classes):
-                if idx == background_idx:
-                    aligned_means[idx] = 0.0
-                    aligned_stds[idx] = 1.0
-                else:
-                    aligned_means[idx] = fg_means[idx_fg] if idx_fg < fg_means.size else 0.0
-                    aligned_stds[idx] = fg_stds[idx_fg] if idx_fg < fg_stds.size else 1.0
-                    idx_fg += 1
-        else:
-            length = min(num_classes, fg_means.size)
-            aligned_means[:length] = fg_means[:length]
-            aligned_stds[:length] = fg_stds[:length]
-            if length < num_classes:
-                aligned_means[length:] = 0.0
-                aligned_stds[length:] = 1.0
-
-        aligned[float(age_key)] = {
-            'means': aligned_means.tolist(),
-            'stds': aligned_stds.tolist(),
-        }
-
-    return aligned, background_idx, valid_mask
-
-
-def volume_consistency_loss(probs: torch.Tensor, age: torch.Tensor,
-                            volume_stats: Dict, num_classes: int,
-                            valid_mask: Optional[torch.Tensor] = None) -> torch.Tensor:
->>>>>>> 17f6e502
-    """
-    Compute volume consistency loss based on age-specific statistics
-
-    Args:
-        probs: (B, C, X, Y, Z) probability maps
-        age: (B, 1) age tensor
-        volume_stats: Dictionary with age-specific volume statistics
-        num_classes: Number of classes
-
-    Returns:
-        loss: Volume consistency loss
-    """
-    B = probs.shape[0]
-
-    # Compute predicted volumes
-    predicted_volumes = probs.sum(dim=(2, 3, 4))  # (B, C)
-    # 将预测量归一化为“体积分数”，和先验统计（分数）一致
-    sum_all = predicted_volumes.sum(dim=1, keepdim=True).clamp(min=1e-6)
-    predicted_volumes = predicted_volumes / sum_all
-    # Get expected volumes for each age
-    expected_volumes = torch.zeros(B, num_classes, device=probs.device)
-    expected_stds = torch.ones(B, num_classes, device=probs.device)
-
-    for b in range(B):
-        age_val = age[b].item()
-        volumes, stds = get_expected_volumes(age_val, volume_stats, num_classes)
-        expected_volumes[b] = torch.tensor(volumes, device=probs.device)
-        expected_stds[b] = torch.tensor(stds, device=probs.device)
-
-    # Normalize by expected std
-    normalized_diff = (predicted_volumes - expected_volumes) / (expected_stds + 1e-6)
-
-    if valid_mask is not None:
-        mask = valid_mask.view(1, -1).to(device=probs.device, dtype=probs.dtype)
-        normalized_diff = normalized_diff * mask
-        denom = mask.sum().clamp(min=1.0)
-    else:
-        denom = torch.tensor(normalized_diff.numel(), device=probs.device, dtype=probs.dtype)
-
-    zero_target = torch.zeros_like(normalized_diff)
-    loss = F.smooth_l1_loss(normalized_diff, zero_target, reduction='sum') / denom
-
-    return loss
-
-
-def get_expected_volumes(age: float, volume_stats: Dict,
-                         num_classes: int) -> Tuple[np.ndarray, np.ndarray]:
-    """
-    Get expected volume statistics for a given age
-
-    Args:
-        age: Age value
-        volume_stats: Dictionary with age-specific statistics
-        num_classes: Number of classes
-
-    Returns:
-        means: Expected volume means
-        stds: Expected volume stds
-    """
-    if not volume_stats:
-        return np.ones(num_classes), np.ones(num_classes)
-
-    # Find closest age or interpolate
-    ages = sorted(list(volume_stats.keys()))
-
-    if age <= ages[0]:
-        stats = volume_stats[ages[0]]
-        return np.array(stats['means']), np.array(stats['stds'])
-
-    if age >= ages[-1]:
-        stats = volume_stats[ages[-1]]
-        return np.array(stats['means']), np.array(stats['stds'])
-
-    # Linear interpolation
-    for i in range(len(ages) - 1):
-        if ages[i] <= age <= ages[i + 1]:
-            alpha = (age - ages[i]) / (ages[i + 1] - ages[i])
-            means1 = np.array(volume_stats[ages[i]]['means'])
-            stds1 = np.array(volume_stats[ages[i]]['stds'])
-            means2 = np.array(volume_stats[ages[i + 1]]['means'])
-            stds2 = np.array(volume_stats[ages[i + 1]]['stds'])
-
-            means = (1 - alpha) * means1 + alpha * means2
-            stds = (1 - alpha) * stds1 + alpha * stds2
-            return means, stds
-
-    return np.ones(num_classes), np.ones(num_classes)
-
-
-def shape_consistency_loss(probs: torch.Tensor,
-                           age: torch.Tensor,
-                           shape_templates: Optional[Dict] = None,
-                           temperature: float = 4.0,
-                           normalize_templates: bool = True) -> torch.Tensor:
-    """
-    Compute shape consistency loss using signed distance transforms
-
-    Args:
-        probs: (B, C, X, Y, Z) probability maps
-        age: (B, 1) age tensor
-        shape_templates: Dictionary with age-specific shape templates
-
-    Returns:
-        loss: Shape consistency loss
-    """
-    if shape_templates is None:
-        return torch.tensor(0.0, device=probs.device)
-
-    # Compute differentiable SDT surrogate for predictions
-    sdt_pred = compute_sdt(probs, temperature=temperature)
-
-    if normalize_templates:
-        pred_norm = sdt_pred / sdt_pred.detach().abs().amax(dim=(2, 3, 4), keepdim=True).clamp(min=1e-6)
-    else:
-        pred_norm = sdt_pred
-
-    # Get expected SDT for each age
-    B = probs.shape[0]
-    loss = torch.zeros(1, device=probs.device, dtype=probs.dtype)
-    valid = 0
-
-    for b in range(B):
-        age_val = age[b].item()
-        sdt_expected = get_shape_template(age_val, shape_templates, probs.shape[1:], probs.device)
-
-        if sdt_expected is not None:
-            sdt_expected = sdt_expected.to(device=probs.device, dtype=probs.dtype)
-            if normalize_templates:
-                sdt_expected = sdt_expected / sdt_expected.abs().amax(dim=(1, 2, 3), keepdim=True).clamp(min=1e-6)
-
-            loss = loss + F.l1_loss(pred_norm[b], sdt_expected)
-            valid += 1
-
-    if valid == 0:
-        return torch.zeros(1, device=probs.device, dtype=probs.dtype)
-
-    return loss / valid
-
-
-def get_shape_template(age: float, shape_templates: Dict,
-                       shape: Tuple, device: torch.device) -> Optional[torch.Tensor]:
-    """
-    Get shape template for a specific age
-
-    Args:
-        age: Age value
-        shape_templates: Dictionary with age-specific templates
-        shape: Expected shape (C, X, Y, Z)
-        device: Device
-
-    Returns:
-        template: Shape template tensor or None
-    """
-    if not shape_templates:
-        return None
-
-    # Find closest age
-    ages = sorted(list(shape_templates.keys()))
-    closest_age = min(ages, key=lambda x: abs(x - age))
-
-    template = shape_templates[closest_age]
-
-    # Convert to tensor and resize if needed
-    if isinstance(template, np.ndarray):
-        template = torch.from_numpy(template).to(device)
-    else:
-        template = template.to(device)
-
-    template = _align_shape_channels(template, shape[0])
-
-    # Ensure correct spatial shape
-    if template.shape[1:] != shape[1:]:
-        template = F.interpolate(
-            template.unsqueeze(0),
-            size=shape[1:],
-            mode='trilinear',
-            align_corners=False
-        ).squeeze(0)
-
-    return template
-
-
-class AgeConditionedGraphPriorLoss(nn.Module):
-    """Unified age-conditioned prior with dual-branch graph alignment support."""
-
-    def __init__(self,
-                 volume_stats_path: Optional[str] = None,
-                 shape_templates_path: Optional[str] = None,
-                 weighted_adj_path: Optional[str] = None,
-                 age_weights_path: Optional[str] = None,
-                 prior_adj_path: Optional[str] = None,
-                 required_json: Optional[str] = None,
-                 forbidden_json: Optional[str] = None,
-                 lr_pairs_json: Optional[str] = None,
-                 src_prior_adj_path: Optional[str] = None,
-                 src_required_json: Optional[str] = None,
-                 src_forbidden_json: Optional[str] = None,
-                 lambda_volume: float = 0.2,
-                 lambda_shape: float = 0.1,
-                 lambda_weighted_adj: float = 0.15,
-                 lambda_topo: float = 0.02,
-                 lambda_sym: float = 0.05,
-                 lambda_spec: float = 0.1,
-                 lambda_edge: float = 0.1,
-                 lambda_spec_src: Optional[float] = None,
-                 lambda_edge_src: Optional[float] = None,
-                 lambda_spec_tgt: Optional[float] = None,
-                 lambda_edge_tgt: Optional[float] = None,
-                 top_k: int = 20,
-                 temperature: float = 1.0,
-                 warmup_epochs: Optional[int] = 10,
-                 pool_kernel: int = 3,
-                 pool_stride: int = 2,
-                 graph_align_mode: str = 'joint',
-                 class_weights: Optional[torch.Tensor] = None,
-                 align_U_weighted: bool = False,
-                 qap_mismatch_g: float = 1.5,
-                 use_restricted_mask: bool = False,
-                 restricted_mask_path: Optional[str] = None,
-                 lambda_dyn: float = 0.0,
-                 dyn_top_k: int = 12,
-                 dyn_start_epoch: int = 50,
-                 dyn_ramp_epochs: int = 50,
-                 prior_warmup_epochs: Optional[int] = None,
-                 prior_temperature: Optional[float] = None,
-                 debug_mode: bool = False,
-                 debug_max_batches: int = 2,
-                 **extra_kwargs):
-        super().__init__()
-
-        # Age-aware coefficients
-        self.lambda_volume = lambda_volume
-        self.lambda_shape = lambda_shape
-        self.lambda_weighted_adj = lambda_weighted_adj
-        self.lambda_topo = lambda_topo
-        self.lambda_sym = lambda_sym
-        self.weighted_adj_presence_threshold = float(
-            extra_kwargs.pop('weighted_adj_presence_threshold', 1e-3)
-        )
-        self.weighted_adj_presence_slope = float(
-            extra_kwargs.pop('weighted_adj_presence_slope', 40.0)
-        )
-        self.shape_temperature = float(extra_kwargs.pop('shape_temperature', 4.0))
-        self.normalize_shape_templates = bool(
-            extra_kwargs.pop('normalize_shape_templates', True)
-        )
-
-        # Graph alignment coefficients
-        self.graph_align_mode = graph_align_mode
-        self.align_U_weighted = align_U_weighted
-        self.qap_mismatch_g = qap_mismatch_g
-        self.lambda_spec_src = lambda_spec_src if lambda_spec_src is not None else (lambda_spec if graph_align_mode in ['src_only', 'joint'] else 0.0)
-        self.lambda_edge_src = lambda_edge_src if lambda_edge_src is not None else (lambda_edge if graph_align_mode in ['src_only', 'joint'] else 0.0)
-        self.lambda_spec_tgt = lambda_spec_tgt if lambda_spec_tgt is not None else (lambda_spec if graph_align_mode in ['tgt_only', 'joint'] else 0.0)
-        self.lambda_edge_tgt = lambda_edge_tgt if lambda_edge_tgt is not None else (lambda_edge if graph_align_mode in ['tgt_only', 'joint'] else 0.0)
-
-        self.top_k = top_k
-        self.temperature = temperature
-        self.pool_kernel = pool_kernel
-        self.pool_stride = pool_stride
-
-        # Warmup scheduling for prior terms (age-conditioned + graph branches)
-        self.graph_warmup_epochs = warmup_epochs if warmup_epochs is not None else 0
-        self.age_warmup_epochs = (
-            prior_warmup_epochs if prior_warmup_epochs is not None else self.graph_warmup_epochs
-        )
-        self.current_epoch = 0
-
-        # Dynamic spectral branch configuration
-        self.lambda_dyn = lambda_dyn
-        self.dyn_top_k = dyn_top_k
-        self.dyn_start_epoch = dyn_start_epoch
-        self.dyn_ramp_epochs = dyn_ramp_epochs
-
-        # Separate temperature for weighted adjacency if provided
-        self.prior_temperature = prior_temperature if prior_temperature is not None else temperature
-
-        self.debug_mode = bool(debug_mode)
-        self.debug_max_batches = max(1, int(debug_max_batches)) if self.debug_mode else 0
-        self._debug_batch_count = 0
-
-        # ========================= Age-aware priors =========================
-        self.volume_stats = None
-        if volume_stats_path and os.path.exists(volume_stats_path):
-            with open(volume_stats_path, 'r') as f:
-                tmp_vs = json.load(f)
-                self.volume_stats = {float(k): v for k, v in tmp_vs.items()}
-            print(f"✓ Loaded volume statistics from {volume_stats_path}")
-
-        self._volume_stats_aligned_to: Optional[int] = None
-        self.volume_background_idx: Optional[int] = None
-        self._volume_alignment_logged = False
-        self.register_buffer('volume_valid_mask', torch.empty(0), persistent=False)
-
-        self.shape_templates = None
-        if shape_templates_path and os.path.exists(shape_templates_path):
-            self.shape_templates = torch.load(shape_templates_path)
-            print(f"✓ Loaded shape templates from {shape_templates_path}")
-
-        self.age_weights = None
-        if age_weights_path and os.path.exists(age_weights_path):
-            with open(age_weights_path, 'r') as f:
-                tmp_aw = json.load(f)
-                self.age_weights = {float(k): v for k, v in tmp_aw.items()}
-            print(f"✓ Loaded age-dependent weights from {age_weights_path}")
-
-        if weighted_adj_path and os.path.exists(weighted_adj_path):
-            A_weighted = np.load(weighted_adj_path).astype(np.float32)
-            row_sums = np.clip(A_weighted.sum(axis=1, keepdims=True), 1e-8, None)
-            A_weighted = A_weighted / row_sums
-            self.register_buffer('A_weighted_prior', torch.from_numpy(A_weighted))
-            print(f"✓ Loaded weighted adjacency prior from {weighted_adj_path}")
-            if self.lambda_weighted_adj > 0:
-                if (not dist.is_available()) or (not dist.is_initialized()) or dist.get_rank() == 0:
-                    print(
-                        "  Weighted adjacency active rows require "
-                        f"≥{self.weighted_adj_presence_threshold:.4f} volume fraction"
-                    )
-        else:
-            self.register_buffer('A_weighted_prior', torch.empty(0))
-            if lambda_weighted_adj > 0:
-                is_main = (not dist.is_available()) or (not dist.is_initialized()) or dist.get_rank() == 0
-                if is_main:
-                    print("⚠️  Weighted adjacency prior not provided – disabling λ_weighted_adj term.")
-                self.lambda_weighted_adj = 0.0
-
-        # ========================= Graph priors =========================
-        self.lr_pairs: List[Tuple[int, int]] = []
-        if lr_pairs_json and os.path.exists(lr_pairs_json):
-            with open(lr_pairs_json, 'r') as f:
-                pairs_raw = json.load(f)
-                self.lr_pairs = [(int(a) - 1, int(b) - 1) for a, b in pairs_raw if int(a) > 0 and int(b) > 0]
-
-        self.tgt_required_edges: List[Tuple[int, int]] = []
-        if required_json and os.path.exists(required_json):
-            with open(required_json, 'r') as f:
-                data = json.load(f)
-                self.tgt_required_edges = [(int(i), int(j)) for i, j in data.get('required', [])]
-
-        self.tgt_forbidden_edges: List[Tuple[int, int]] = []
-        if forbidden_json and os.path.exists(forbidden_json):
-            with open(forbidden_json, 'r') as f:
-                data = json.load(f)
-                self.tgt_forbidden_edges = [(int(i), int(j)) for i, j in data.get('forbidden', [])]
-
-        # Alias for topology regularizer
-        self.required_edges = self.tgt_required_edges
-        self.forbidden_edges = self.tgt_forbidden_edges
-
-        if prior_adj_path and os.path.exists(prior_adj_path):
-            A_tgt = torch.from_numpy(np.load(prior_adj_path)).float()
-            row_sums = A_tgt.sum(dim=1, keepdim=True).clamp(min=1e-8)
-            A_tgt = A_tgt / row_sums
-            self.register_buffer('A_tgt', A_tgt)
-            self.register_buffer('L_tgt', compute_laplacian(A_tgt, normalized=True))
-            self.has_target_prior = True
-        else:
-            self.register_buffer('A_tgt', torch.empty(0))
-            self.register_buffer('L_tgt', torch.empty(0))
-            self.has_target_prior = False
-
-        self.src_required_edges: List[Tuple[int, int]] = []
-        self.src_forbidden_edges: List[Tuple[int, int]] = []
-        if src_required_json and os.path.exists(src_required_json):
-            with open(src_required_json, 'r') as f:
-                data = json.load(f)
-                self.src_required_edges = [(int(i), int(j)) for i, j in data.get('required', [])]
-
-        if src_forbidden_json and os.path.exists(src_forbidden_json):
-            with open(src_forbidden_json, 'r') as f:
-                data = json.load(f)
-                self.src_forbidden_edges = [(int(i), int(j)) for i, j in data.get('forbidden', [])]
-
-        if src_prior_adj_path and os.path.exists(src_prior_adj_path) and graph_align_mode in ['src_only', 'joint']:
-            A_src = torch.from_numpy(np.load(src_prior_adj_path)).float()
-            row_sums = A_src.sum(dim=1, keepdim=True).clamp(min=1e-8)
-            A_src = A_src / row_sums
-            self.register_buffer('A_src', A_src)
-            self.register_buffer('L_src', compute_laplacian(A_src, normalized=True))
-            self.has_source_prior = True
-        else:
-            self.register_buffer('A_src', torch.empty(0))
-            self.register_buffer('L_src', torch.empty(0))
-            self.has_source_prior = False
-
-        # Class weights for edge reweighting
-        if class_weights is not None:
-            class_weights = _to_tensor(class_weights).float()
-            self.register_buffer('class_weights', class_weights)
-        else:
-            self.class_weights = None
-
-        # Keep track of number of classes if known
-        self.num_classes = None
-        if self.has_target_prior:
-            self.num_classes = self.A_tgt.shape[0]
-        elif self.has_source_prior:
-            self.num_classes = self.A_src.shape[0]
-        elif self.A_weighted_prior.numel() > 0:
-            self.num_classes = self.A_weighted_prior.shape[0]
-
-        # Restricted mask (load or derive)
-        mask_tensor = torch.empty(0)
-        if use_restricted_mask:
-            if restricted_mask_path and os.path.exists(restricted_mask_path):
-                mask_tensor = torch.from_numpy(np.load(restricted_mask_path)).float()
-            elif self.num_classes is not None:
-                mask_tensor = compute_restricted_mask(
-                    self.num_classes,
-                    self.tgt_required_edges + self.src_required_edges,
-                    self.tgt_forbidden_edges + self.src_forbidden_edges,
-                    self.lr_pairs,
-                    device=torch.device('cpu'),
-                ).float()
-        self.use_restricted_mask = use_restricted_mask and mask_tensor.numel() > 0
-        self.register_buffer('R_mask', mask_tensor if mask_tensor.numel() > 0 else torch.empty(0))
-
-    def set_epoch(self, epoch: int):
-        self.current_epoch = epoch
-
-    def get_warmup_factor(self) -> float:
-        if self.graph_warmup_epochs and self.current_epoch < self.graph_warmup_epochs:
-            return self.current_epoch / max(1, self.graph_warmup_epochs)
-        return 1.0
-
-    def get_age_warmup_factor(self) -> float:
-        if self.age_warmup_epochs and self.current_epoch < self.age_warmup_epochs:
-            return self.current_epoch / max(1, self.age_warmup_epochs)
-        return 1.0
-
-    def _ensure_volume_stats_alignment(self, num_classes: int):
-        if self.volume_stats is None:
-            return
-
-        if self._volume_stats_aligned_to == num_classes:
-            return
-
-        aligned, background_idx, mask_np = _align_volume_stats(self.volume_stats, num_classes)
-        if aligned:
-            self.volume_stats = aligned
-        self.volume_background_idx = background_idx
-
-        if mask_np is None or mask_np.size == 0:
-            mask_tensor = torch.ones(num_classes, dtype=torch.float32)
-        else:
-            mask_tensor = torch.from_numpy(mask_np.astype(np.float32))
-
-        if self.volume_valid_mask.numel() == 0 or self.volume_valid_mask.shape[0] != mask_tensor.shape[0]:
-            self.volume_valid_mask = mask_tensor
-        else:
-            self.volume_valid_mask.data = mask_tensor.to(self.volume_valid_mask.device)
-
-        self._volume_stats_aligned_to = num_classes
-
-        if (
-            background_idx is not None
-            and not self._volume_alignment_logged
-            and ((not dist.is_available()) or (not dist.is_initialized()) or dist.get_rank() == 0)
-        ):
-<<<<<<< HEAD
-            print(
-                f"[GraphPrior] Volume prior alignment: removed channel {background_idx} from priors "
-                f"and matched statistics to {num_classes} model classes"
-            )
-=======
-            print(
-                f"[GraphPrior] Volume prior alignment: dropped channel {background_idx} as background "
-                f"and renormalized foreground statistics to {num_classes} classes"
-            )
->>>>>>> 17f6e502
-            self._volume_alignment_logged = True
-
-
-    def forward(self,
-                logits: torch.Tensor,
-                labels: Optional[torch.Tensor] = None,
-                age: Optional[torch.Tensor] = None) -> Tuple[torch.Tensor, Dict[str, torch.Tensor]]:
-        logits = _to_tensor(logits)
-        labels = _to_tensor(labels)
-
-        if age is None:
-            age = torch.zeros(logits.shape[0], 1, device=logits.device, dtype=logits.dtype)
-        else:
-            age = _to_tensor(age)
-            if age.dim() == 1:
-                age = age.unsqueeze(1)
-            if age.shape[1] > 1:
-                age = age[:, :1]
-            age = age.to(device=logits.device, dtype=logits.dtype)
-
-        probs = F.softmax(logits, dim=1)
-        num_classes = probs.shape[1]
-
-        self._ensure_volume_stats_alignment(num_classes)
-
-        loss_dict: Dict[str, torch.Tensor] = {}
-        dtype = logits.dtype
-        device = logits.device
-
-        age_loss_sum = torch.zeros(1, device=device, dtype=dtype)
-        age_warmup = self.get_age_warmup_factor()
-
-        predicted_volumes = probs.sum(dim=(2, 3, 4))
-        total_volume = predicted_volumes.sum(dim=1, keepdim=True).clamp(min=1e-6)
-        volume_fractions = predicted_volumes / total_volume
-
-        debug_active = (
-            self.debug_mode
-            and (self._debug_batch_count < self.debug_max_batches)
-            and ((not dist.is_available()) or (not dist.is_initialized()) or dist.get_rank() == 0)
-        )
-        if debug_active:
-            debug_prefix = f"[DEBUG][GraphPrior][batch {self._debug_batch_count + 1}]"
-            print(f"{debug_prefix} logits shape={tuple(logits.shape)}")
-            print(f"{debug_prefix} age range={float(age.min().item()):.2f}-{float(age.max().item()):.2f}")
-            print(f"{debug_prefix} graph warmup={self.get_warmup_factor():.3f}, age warmup={age_warmup:.3f}")
-            with torch.no_grad():
-                vf = volume_fractions.detach()[0]
-                top_mass = torch.topk(vf, k=min(5, vf.numel()))
-                print(
-                    f"{debug_prefix} volume fractions (sample0): "
-                    + ", ".join(
-                        f"c{idx}={vf[idx].item():.4f}" for idx in top_mass.indices.cpu().tolist()
-                    )
-                )
-                if self.volume_stats is not None:
-                    exp_mean, _ = get_expected_volumes(float(age[0].item()), self.volume_stats, num_classes)
-                    exp = torch.tensor(exp_mean, device=vf.device, dtype=vf.dtype)
-                    diff = vf - exp
-                    top_diff = torch.topk(diff.abs(), k=min(5, diff.numel()))
-                    print(
-                        f"{debug_prefix} volume diff vs prior: "
-                        + ", ".join(
-                            f"c{idx}={diff[idx].item():+.4f}" for idx in top_diff.indices.cpu().tolist()
-                        )
-                    )
-
-        if self.lambda_volume > 0 and self.volume_stats is not None:
-            mask = None
-            if self.volume_valid_mask.numel() == num_classes:
-                mask = self.volume_valid_mask.to(device=probs.device, dtype=probs.dtype)
-            loss_volume = volume_consistency_loss(probs, age, self.volume_stats, num_classes, valid_mask=mask)
-            loss_dict['volume_loss'] = loss_volume.detach()
-            age_loss_sum = age_loss_sum + age_warmup * self.lambda_volume * loss_volume
-
-        if self.lambda_shape > 0 and self.shape_templates is not None:
-            loss_shape = shape_consistency_loss(
-                probs,
-                age,
-                self.shape_templates,
-                temperature=self.shape_temperature,
-                normalize_templates=self.normalize_shape_templates,
-            )
-            loss_dict['shape_loss'] = loss_shape.detach()
-            age_loss_sum = age_loss_sum + age_warmup * self.lambda_shape * loss_shape
-
-        if self.lambda_weighted_adj > 0:
-            age_weight_dict = self.age_weights if self.age_weights is not None else None
-            A_pred_batch = compute_weighted_adjacency(
-                probs,
-                age,
-                age_weights=age_weight_dict,
-                temperature=self.prior_temperature,
-            )
-            if self.A_weighted_prior.numel() > 0:
-                B, C, _ = A_pred_batch.shape
-                loss_adj = torch.zeros(1, device=device, dtype=dtype)
-                valid_batch_count = 0
-                A_prior = self.A_weighted_prior.to(device=device, dtype=dtype)
-                volume_fractions_local = volume_fractions.to(device=device, dtype=dtype)
-                if self.weighted_adj_presence_slope > 0:
-                    presence_logits = (
-                            (volume_fractions_local - self.weighted_adj_presence_threshold)
-                            * self.weighted_adj_presence_slope
-                    )
-                    presence = torch.sigmoid(presence_logits)
-                else:
-                    presence = (volume_fractions_local > self.weighted_adj_presence_threshold).to(dtype=dtype)
-                eye = torch.eye(C, device=device, dtype=dtype)
-                active_counts: List[int] = []
-                for b in range(B):
-                    presence_b = presence[b]
-                    active_classes = int((presence_b.detach() > 0.5).sum().item())
-                    active_counts.append(active_classes)
-                    if active_classes <= 1:
-                        continue
-                    mask = torch.outer(presence_b, presence_b)
-                    mask = mask * (1 - eye)
-                    if mask.detach().sum() <= 0:
-                        continue
-                    if self.age_weights is not None:
-                        W = get_age_weight_matrix(age[b].item(), self.age_weights, C, device)
-                        W = W.to(device=device, dtype=dtype)
-                    else:
-                        W = torch.ones(C, C, device=device, dtype=dtype)
-                    vol_weight = torch.outer(volume_fractions_local[b], volume_fractions_local[b])
-                    weight_mask = W * mask * vol_weight
-                    denom = weight_mask.sum().clamp(min=1e-6)
-                    diff = (A_pred_batch[b] - A_prior) * mask
-                    loss_adj = loss_adj + (weight_mask * diff * diff).sum() / denom
-                    valid_batch_count += 1
-                if valid_batch_count > 0:
-                    loss_adj = loss_adj / valid_batch_count
-                if active_counts:
-                    avg_active = sum(active_counts) / len(active_counts)
-                    loss_dict['weighted_adj_active_classes'] = torch.tensor(
-                        avg_active,
-                        device=device,
-                        dtype=dtype,
-                    ).detach()
-            else:
-                loss_adj = torch.zeros(1, device=device, dtype=dtype)
-
-            loss_dict['weighted_adj_loss'] = loss_adj.detach()
-            age_loss_sum = age_loss_sum + age_warmup * self.lambda_weighted_adj * loss_adj
-            if debug_active:
-                print(f"{debug_prefix} weighted adjacency loss={float(loss_adj.detach().item()):.6f}")
-                if 'weighted_adj_active_classes' in loss_dict:
-                    print(
-                        f"{debug_prefix} active classes={float(loss_dict['weighted_adj_active_classes'].item()):.2f}"
-                    )
-
-        if self.lambda_topo > 0 and (self.required_edges or self.forbidden_edges):
-            if self.use_restricted_mask and self.R_mask.numel() > 0:
-                topo_mask = self.R_mask.to(device=device, dtype=dtype)
-            else:
-                topo_mask = None
-            A_simple = soft_adjacency_from_probs(
-                probs,
-                kernel_size=1,
-                stride=1,
-                temperature=1.0,
-                restricted_mask=topo_mask,
-            )
-            loss_topo = torch.zeros(1, device=device, dtype=dtype)
-            for i, j in self.required_edges:
-                if i < num_classes and j < num_classes:
-                    loss_topo = loss_topo + F.relu(0.01 - A_simple[i, j])
-            for i, j in self.forbidden_edges:
-                if i < num_classes and j < num_classes:
-                    loss_topo = loss_topo + F.relu(A_simple[i, j] - 0.001)
-
-            loss_dict['topo_loss'] = loss_topo.detach()
-            age_loss_sum = age_loss_sum + age_warmup * self.lambda_topo * loss_topo
-            if debug_active:
-                print(f"{debug_prefix} topo loss={float(loss_topo.detach().item()):.6f}")
-
-        # ========================= Graph alignment branch =========================
-        graph_branch_sum = torch.zeros(1, device=device, dtype=dtype)
-        loss_spec_src = torch.zeros(1, device=device, dtype=dtype)
-        loss_edge_src = torch.zeros(1, device=device, dtype=dtype)
-        loss_spec_tgt = torch.zeros(1, device=device, dtype=dtype)
-        loss_edge_tgt = torch.zeros(1, device=device, dtype=dtype)
-        loss_sym = torch.zeros(1, device=device, dtype=dtype)
-
-        need_graph = (
-            self.lambda_spec_src > 0 or self.lambda_edge_src > 0 or
-            self.lambda_spec_tgt > 0 or self.lambda_edge_tgt > 0 or
-            (self.lambda_sym > 0 and len(self.lr_pairs) > 0)
-        )
-
-        A_pred = None
-        if need_graph:
-            if self.use_restricted_mask and self.R_mask.numel() > 0:
-                restricted_mask = self.R_mask.to(device=device, dtype=dtype)
-            else:
-                restricted_mask = None
-            A_pred = soft_adjacency_from_probs(
-                probs,
-                kernel_size=self.pool_kernel,
-                stride=self.pool_stride,
-                temperature=self.temperature,
-                restricted_mask=restricted_mask,
-            )
-            L_pred = compute_laplacian(A_pred, normalized=True)
-
-            if self.has_source_prior and self.lambda_spec_src > 0:
-                loss_spec_src = spectral_alignment_loss(
-                    L_pred, self.L_src,
-                    top_k=self.top_k,
-                    align_vectors=True,
-                    eigenvalue_weighted=self.align_U_weighted,
-                )
-
-            if self.has_source_prior and self.lambda_edge_src > 0:
-                A_src = self.A_src
-                if self.use_restricted_mask and restricted_mask is not None:
-                    A_src = A_src * restricted_mask
-                loss_edge_src = edge_consistency_loss_with_mismatch(
-                    A_pred,
-                    A_src,
-                    required_edges=self.src_required_edges,
-                    forbidden_edges=self.src_forbidden_edges,
-                    class_weights=self.class_weights,
-                    qap_mismatch_g=self.qap_mismatch_g,
-                    restricted_mask=restricted_mask,
-                )
-
-            if self.has_target_prior and self.lambda_spec_tgt > 0:
-                loss_spec_tgt = spectral_alignment_loss(
-                    L_pred, self.L_tgt,
-                    top_k=self.top_k,
-                    align_vectors=True,
-                    eigenvalue_weighted=self.align_U_weighted,
-                )
-
-            if self.has_target_prior and self.lambda_edge_tgt > 0:
-                A_tgt = self.A_tgt
-                if self.use_restricted_mask and restricted_mask is not None:
-                    A_tgt = A_tgt * restricted_mask
-                loss_edge_tgt = edge_consistency_loss_with_mismatch(
-                    A_pred,
-                    A_tgt,
-                    required_edges=self.tgt_required_edges,
-                    forbidden_edges=self.tgt_forbidden_edges,
-                    class_weights=self.class_weights,
-                    qap_mismatch_g=self.qap_mismatch_g,
-                    restricted_mask=restricted_mask,
-                )
-
-            if self.lambda_sym > 0 and self.lr_pairs:
-                loss_sym = symmetry_consistency_loss(probs, self.lr_pairs)
-
-            graph_branch_sum = (
-                self.lambda_spec_src * loss_spec_src +
-                self.lambda_edge_src * loss_edge_src +
-                self.lambda_spec_tgt * loss_spec_tgt +
-                self.lambda_edge_tgt * loss_edge_tgt +
-                self.lambda_sym * loss_sym
-            )
-            if debug_active:
-                if A_pred is not None:
-                    with torch.no_grad():
-                        print(
-                            f"{debug_prefix} A_pred stats mean={A_pred.mean().item():.5f}, max={A_pred.max().item():.5f}, "
-                            f"min={A_pred.min().item():.5f}"
-                        )
-                print(
-                    f"{debug_prefix} graph losses spec_src={float(loss_spec_src.detach().item()):.6f}, "
-                    f"edge_src={float(loss_edge_src.detach().item()):.6f}, "
-                    f"spec_tgt={float(loss_spec_tgt.detach().item()):.6f}, "
-                    f"edge_tgt={float(loss_edge_tgt.detach().item()):.6f}, sym={float(loss_sym.detach().item()):.6f}"
-                )
-
-        warmup_factor = self.get_warmup_factor()
-        graph_total = warmup_factor * graph_branch_sum
-        if debug_active:
-            print(f"{debug_prefix} graph_total={float(graph_total.detach().item()):.6f} (warmup={warmup_factor:.3f})")
-
-        total_loss = age_loss_sum + graph_total
-
-        loss_dict['graph_total'] = graph_total.detach()
-        loss_dict['graph_loss'] = graph_total.detach()
-        loss_dict['graph_spec_src'] = loss_spec_src.detach()
-        loss_dict['graph_edge_src'] = loss_edge_src.detach()
-        loss_dict['graph_spec_tgt'] = loss_spec_tgt.detach()
-        loss_dict['graph_edge_tgt'] = loss_edge_tgt.detach()
-        loss_dict['graph_sym'] = loss_sym.detach()
-        loss_dict['sym_loss'] = loss_sym.detach()
-        loss_dict['graph_spec'] = (
-            (loss_spec_src * self.lambda_spec_src + loss_spec_tgt * self.lambda_spec_tgt)
-            / max(self.lambda_spec_src + self.lambda_spec_tgt, 1e-8)
-            if (self.lambda_spec_src + self.lambda_spec_tgt) > 0 else torch.zeros_like(loss_spec_src)
-        ).detach()
-        loss_dict['graph_edge'] = (
-            (loss_edge_src * self.lambda_edge_src + loss_edge_tgt * self.lambda_edge_tgt)
-            / max(self.lambda_edge_src + self.lambda_edge_tgt, 1e-8)
-            if (self.lambda_edge_src + self.lambda_edge_tgt) > 0 else torch.zeros_like(loss_edge_src)
-        ).detach()
-        loss_dict['warmup_factor'] = torch.tensor(warmup_factor, device=device)
-        loss_dict['age_warmup_factor'] = torch.tensor(age_warmup, device=device)
-
-        if A_pred is not None:
-            th_required = 0.02
-            th_forbidden = 5e-4
-            required_missing = 0
-            forbidden_present = 0
-
-            for i, j in (self.tgt_required_edges + self.src_required_edges):
-                if i < A_pred.shape[0] and j < A_pred.shape[1] and A_pred[i, j].item() < th_required:
-                    required_missing += 1
-
-            for i, j in (self.tgt_forbidden_edges + self.src_forbidden_edges):
-                if i < A_pred.shape[0] and j < A_pred.shape[1] and A_pred[i, j].item() > th_forbidden:
-                    forbidden_present += 1
-
-            loss_dict['structural_violations'] = {
-                'required_missing': required_missing,
-                'forbidden_present': forbidden_present,
-            }
-            struct_score = forbidden_present * 1.5 + required_missing
-            loss_dict['graph_struct'] = torch.tensor(struct_score, device=device, dtype=dtype)
-            loss_dict['A_pred'] = A_pred.detach()
-        else:
-            loss_dict['structural_violations'] = {
-                'required_missing': 0,
-                'forbidden_present': 0,
-            }
-            loss_dict['graph_struct'] = torch.zeros(1, device=device, dtype=dtype)
-
-        if debug_active:
-            self._debug_batch_count += 1
-
-        return total_loss, loss_dict
-
-
-def symmetry_consistency_loss(probs: torch.Tensor,
-                              lr_pairs: List[Tuple[int, int]],
-                              flip_dim: int = 2) -> torch.Tensor:
-    """
-    Compute symmetry consistency loss for left-right paired structures
-
-    Args:
-        probs: (B, C, X, Y, Z) probability maps
-        lr_pairs: List of (left, right) class index pairs (0-based)
-        flip_dim: Spatial dimension for left-right flip (2 for X-axis in RAS)
-
-    Returns:
-        loss: Scalar loss value
-    """
-    if not lr_pairs:
-        return torch.tensor(0.0, device=probs.device)
-
-    # Flip probabilities along left-right axis
-    probs_flipped = torch.flip(probs, dims=[flip_dim])
-
-    # Create swapped version
-    probs_swapped = probs_flipped.clone()
-
-    # Swap left-right paired channels
-    for left, right in lr_pairs:
-        probs_swapped[:, left, ...] = probs_flipped[:, right, ...]
-        probs_swapped[:, right, ...] = probs_flipped[:, left, ...]
-
-    # Consistency loss: original should match swapped version
-    loss = F.l1_loss(probs, probs_swapped)
-
+#!/usr/bin/env python3
+"""
+Age-conditioned graph-based anatomical prior loss for brain segmentation
+Implements volume priors, shape priors, and weighted adjacency based on age
+"""
+
+import torch
+import torch.distributed as dist
+import torch.nn as nn
+import torch.nn.functional as F
+import json
+import numpy as np
+import os
+from typing import Optional, Dict, List, Tuple
+from monai.data import MetaTensor
+
+
+def _to_tensor(x):
+    """Convert MetaTensor to regular torch.Tensor if needed"""
+    if x is None:
+        return None
+    if isinstance(x, MetaTensor):
+        return x.as_tensor()
+    return x
+
+def soft_adjacency_from_probs(probs: torch.Tensor,
+                              kernel_size: int = 3,
+                              stride: int = 1,
+                              temperature: float = 1.0,
+                              restricted_mask: Optional[torch.Tensor] = None) -> torch.Tensor:
+    """Compute soft adjacency matrix from probability maps with optional restrictions."""
+
+    probs = _to_tensor(probs)
+
+    if kernel_size > 1:
+        probs_pooled = F.avg_pool3d(
+            probs,
+            kernel_size=kernel_size,
+            stride=stride,
+            padding=kernel_size // 2,
+            count_include_pad=False,
+        )
+    else:
+        probs_pooled = probs
+
+    B, C, X_p, Y_p, Z_p = probs_pooled.shape
+    probs_flat = probs_pooled.reshape(B, C, -1)
+    probs_norm = probs_flat / (probs_flat.sum(dim=2, keepdim=True) + 1e-8)
+
+    A_batch = torch.bmm(probs_norm, probs_norm.transpose(1, 2))
+
+    if temperature != 1.0:
+        A_batch = torch.pow(A_batch + 1e-8, 1.0 / temperature)
+
+    eye = torch.eye(C, device=probs.device).unsqueeze(0)
+    A_batch = A_batch * (1 - eye)
+
+    if restricted_mask is not None:
+        restricted_mask = _to_tensor(restricted_mask)
+        if restricted_mask.dim() == 2:
+            restricted_mask = restricted_mask.unsqueeze(0)
+        A_batch = A_batch * restricted_mask
+
+    row_sums = A_batch.sum(dim=2, keepdim=True).clamp(min=1e-8)
+    A_batch = A_batch / row_sums
+
+    return A_batch.mean(dim=0)
+
+def compute_laplacian(A: torch.Tensor, normalized: bool = True) -> torch.Tensor:
+    """Compute (optionally normalized) graph Laplacian from adjacency matrix."""
+
+    A = _to_tensor(A)
+    A_sym = 0.5 * (A + A.T)
+    D = torch.diag(A_sym.sum(dim=1))
+    L = D - A_sym
+
+    if normalized:
+        d_sqrt_inv = torch.diag(1.0 / torch.sqrt(torch.diag(D).clamp(min=1e-8)))
+        L = d_sqrt_inv @ L @ d_sqrt_inv
+
+    return L
+
+def spectral_alignment_loss(L_pred: torch.Tensor,
+                            L_prior: torch.Tensor,
+                            top_k: int = 20,
+                            align_vectors: bool = True,
+                            eigenvalue_weighted: bool = False) -> torch.Tensor:
+    """Align Laplacian spectra (and optionally eigenvectors) between two graphs."""
+
+    L_pred = _to_tensor(L_pred)
+    L_prior = _to_tensor(L_prior)
+
+    L_pred_sym = 0.5 * (L_pred + L_pred.T)
+    L_prior_sym = 0.5 * (L_prior + L_prior.T)
+
+    evals_pred, evecs_pred = torch.linalg.eigh(L_pred_sym.float())
+    evals_prior, evecs_prior = torch.linalg.eigh(L_prior_sym.float())
+
+    evals_pred = evals_pred.to(L_pred.dtype)
+    evals_prior = evals_prior.to(L_prior.dtype)
+    evecs_pred = evecs_pred.to(L_pred.dtype)
+    evecs_prior = evecs_prior.to(L_prior.dtype)
+
+    k = min(top_k, evals_pred.shape[0] - 1)
+
+    loss_evals = F.mse_loss(evals_pred[1:k + 1], evals_prior[1:k + 1])
+
+    if not align_vectors or k <= 0:
+        return loss_evals
+
+    U_pred = evecs_pred[:, 1:k + 1]
+    U_prior = evecs_prior[:, 1:k + 1]
+
+    dots = (U_pred * U_prior).sum(dim=0)
+    signs = torch.where(dots < 0, -torch.ones_like(dots), torch.ones_like(dots))
+    U_pred = U_pred * signs.unsqueeze(0)
+
+    if eigenvalue_weighted:
+        w = evals_prior[1:k + 1].abs()
+        w = w / (w.sum() + 1e-8)
+        loss_subspace = 0.0
+        for i in range(k):
+            cos_sim = torch.dot(U_pred[:, i], U_prior[:, i])
+            loss_subspace += w[i] * (1.0 - cos_sim ** 2)
+    else:
+        P_pred = U_pred @ U_pred.T
+        P_prior = U_prior @ U_prior.T
+        loss_subspace = F.mse_loss(P_pred, P_prior)
+
+    return loss_evals + 0.5 * loss_subspace
+
+def edge_consistency_loss_with_mismatch(A_pred: torch.Tensor,
+                                        A_prior: torch.Tensor,
+                                        required_edges: Optional[List[Tuple[int, int]]] = None,
+                                        forbidden_edges: Optional[List[Tuple[int, int]]] = None,
+                                        margin: float = 0.1,
+                                        class_weights: Optional[torch.Tensor] = None,
+                                        qap_mismatch_g: float = 1.5,
+                                        restricted_mask: Optional[torch.Tensor] = None) -> torch.Tensor:
+    """Edge-level alignment with mismatch-aware penalties and optional masks."""
+
+    A_pred = _to_tensor(A_pred)
+    A_prior = _to_tensor(A_prior)
+
+    if restricted_mask is not None:
+        restricted_mask = _to_tensor(restricted_mask)
+        A_pred = A_pred * restricted_mask
+        A_prior = A_prior * restricted_mask
+
+    if class_weights is not None:
+        w = class_weights.view(-1, 1)
+        W = torch.sqrt(w @ w.T)
+        W = W / W.mean()
+    else:
+        W = torch.ones_like(A_pred)
+
+    loss_mse = torch.mean(W * (A_pred - A_prior) ** 2)
+
+    if restricted_mask is not None:
+        R = restricted_mask
+    else:
+        R = torch.ones_like(A_pred)
+
+    M = (A_pred * A_prior) * R
+    N = ((1 - A_pred) * (1 - A_prior)) * R
+    X = ((1 - A_prior) * A_pred + A_prior * (1 - A_pred)) * R
+    loss_qap = qap_mismatch_g * X.mean() - M.mean()
+    loss_base = loss_mse + 0.1 * loss_qap
+
+    loss_required = torch.tensor(0.0, device=A_pred.device)
+    th_required = 0.02
+    if required_edges:
+        for i, j in required_edges:
+            if i < A_pred.shape[0] and j < A_pred.shape[1]:
+                loss_required = loss_required + torch.pow(F.relu(th_required - A_pred[i, j]), 2)
+
+    loss_forbidden = torch.tensor(0.0, device=A_pred.device)
+    th_forbidden = 5e-4
+    if forbidden_edges:
+        for i, j in forbidden_edges:
+            if i < A_pred.shape[0] and j < A_pred.shape[1]:
+                loss_forbidden = loss_forbidden + torch.pow(F.relu(A_pred[i, j] - th_forbidden), 2)
+
+    num_constraints = len(required_edges or []) + len(forbidden_edges or [])
+    if num_constraints > 0:
+        constraint_weight = 0.1
+        loss_constraints = constraint_weight * (loss_required + loss_forbidden) / num_constraints
+    else:
+        loss_constraints = torch.tensor(0.0, device=A_pred.device)
+
+    return loss_base + loss_constraints
+
+def compute_restricted_mask(num_classes: int,
+                            required_edges: List[Tuple[int, int]],
+                            forbidden_edges: List[Tuple[int, int]],
+                            lr_pairs: List[Tuple[int, int]],
+                            device: torch.device) -> torch.Tensor:
+    """Construct binary mask describing which adjacencies are valid."""
+
+    R = torch.ones(num_classes, num_classes, device=device)
+    R.fill_diagonal_(0)
+
+    for i, j in forbidden_edges:
+        if i < num_classes and j < num_classes:
+            R[i, j] = 0
+            R[j, i] = 0
+
+    for i, j in required_edges:
+        if i < num_classes and j < num_classes:
+            R[i, j] = 1
+            R[j, i] = 1
+
+    for left, right in lr_pairs:
+        if left < num_classes and right < num_classes:
+            R[left, right] = 1
+            R[right, left] = 1
+
+    return R
+
+
+def compute_sdt(mask: torch.Tensor, temperature: float = 4.0) -> torch.Tensor:
+    """Differentiable surrogate for a signed distance transform.
+
+    Instead of running a hard-thresholded distance transform (which would
+    detach the computation graph), we rely on the logit of the soft mask as a
+    smooth proxy for the signed distance. The temperature parameter controls
+    the slope around the interface so that the dynamic range roughly matches
+    pre-computed template SDTs.
+    """
+
+    mask = _to_tensor(mask)
+    eps = 1e-4
+    clamped = mask.clamp(min=eps, max=1.0 - eps)
+    signed = -torch.log(clamped) + torch.log1p(-clamped)  # = -logit(mask)
+
+    if temperature is not None and temperature > 0:
+        signed = signed / temperature
+
+    return signed
+
+
+def compute_weighted_adjacency(probs: torch.Tensor, age: torch.Tensor,
+                               age_weights: Optional[Dict] = None,
+                               temperature: float = 1.0) -> torch.Tensor:
+    """
+    Compute weighted adjacency matrix based on age
+
+    Args:
+        probs: (B, C, X, Y, Z) probability maps
+        age: (B, 1) age tensor
+        age_weights: Dictionary mapping age ranges to weight matrices
+        temperature: Temperature for sharpening
+
+    Returns:
+        A_weighted: (B, C, C) weighted adjacency matrix
+    """
+    B, C, X, Y, Z = probs.shape
+
+    # Flatten spatial dimensions
+    probs_flat = probs.reshape(B, C, -1)
+
+    # Compute co-occurrence matrix
+    A_batch = torch.bmm(probs_flat, probs_flat.transpose(1, 2))  # (B, C, C)
+
+    # Apply temperature
+    if temperature != 1.0:
+        A_batch = torch.pow(A_batch + 1e-8, 1.0 / temperature)
+
+    # Zero diagonal
+    eye = torch.eye(C, device=probs.device).unsqueeze(0)
+    A_batch = A_batch * (1 - eye)
+
+    # Apply age-dependent weights if provided
+    if age_weights is not None:
+        for b in range(B):
+            age_val = age[b].item()
+            # Find appropriate weight matrix for this age
+            weight_matrix = get_age_weight_matrix(age_val, age_weights, C, probs.device)
+            A_batch[b] = A_batch[b] * weight_matrix
+
+    # Row-normalize per-sample  (B, C, C)
+    row_sums = A_batch.sum(dim=2, keepdim=True).clamp(min=1e-8)
+    A_batch = A_batch / row_sums
+
+    # 返回每个样本的邻接矩阵 (B, C, C)
+    return A_batch
+
+
+def get_age_weight_matrix(age: float, age_weights: Dict,
+                          num_classes: int, device: torch.device) -> torch.Tensor:
+    """
+    Get weight matrix for a specific age through interpolation
+
+    Args:
+        age: Age value
+        age_weights: Dict with age as key and weight matrix as value
+        num_classes: Number of classes
+        device: Device
+
+    Returns:
+        weight_matrix: (C, C) interpolated weight matrix
+    """
+    if not age_weights:
+        return torch.ones(num_classes, num_classes, device=device)
+
+    # Get sorted ages
+    ages = sorted(list(age_weights.keys()))
+
+    # Find bracketing ages
+    if age <= ages[0]:
+        return torch.tensor(age_weights[ages[0]], device=device)
+    if age >= ages[-1]:
+        return torch.tensor(age_weights[ages[-1]], device=device)
+
+    # Linear interpolation
+    for i in range(len(ages) - 1):
+        if ages[i] <= age <= ages[i + 1]:
+            alpha = (age - ages[i]) / (ages[i + 1] - ages[i])
+            w1 = torch.tensor(age_weights[ages[i]], device=device)
+            w2 = torch.tensor(age_weights[ages[i + 1]], device=device)
+            return (1 - alpha) * w1 + alpha * w2
+
+    return torch.ones(num_classes, num_classes, device=device)
+
+
+def _detect_background_index(volume_stats: Dict, num_classes: int) -> Optional[int]:
+    """Infer which channel in the prior corresponds to background.
+
+    We treat a channel as background if either (1) the statistics provide one
+    more entry than the model predicts classes, or (2) a single channel
+    dominates the distribution (mean > 0.5 and the remainder < 0.5)."""
+
+    for stats in volume_stats.values():
+        means = np.asarray(stats.get('means', []), dtype=np.float64)
+        if means.size == 0:
+            continue
+
+        candidate_idx = int(np.argmax(means))
+        candidate_val = float(means[candidate_idx])
+        remainder = float(means.sum() - candidate_val)
+
+        if means.size > num_classes and candidate_val >= remainder:
+            return min(candidate_idx, num_classes - 1)
+        if candidate_val > 0.5 and remainder < 0.5:
+            return min(candidate_idx, num_classes - 1)
+
+    return None
+
+
+def _align_volume_stats(volume_stats: Dict, num_classes: int) -> Tuple[Dict, Optional[int], np.ndarray]:
+    """Align raw volume statistics to match the model's foreground classes."""
+
+    if not volume_stats:
+        return {}, None, np.ones(num_classes, dtype=np.float32)
+
+    background_idx = _detect_background_index(volume_stats, num_classes)
+    aligned: Dict[float, Dict[str, List[float]]] = {}
+
+    valid_mask = np.ones(num_classes, dtype=np.float32)
+
+    for age_key, stats in volume_stats.items():
+        means = np.asarray(stats.get('means', []), dtype=np.float64)
+        stds = np.asarray(stats.get('stds', []), dtype=np.float64)
+
+        if stds.shape[0] != means.shape[0]:
+            if stds.shape[0] > means.shape[0]:
+                stds = stds[: means.shape[0]]
+            else:
+                stds = np.pad(stds, (0, means.shape[0] - stds.shape[0]), constant_values=1.0)
+
+        if background_idx is not None and 0 <= background_idx < means.shape[0]:
+            means = np.delete(means, background_idx)
+            stds = np.delete(stds, background_idx)
+
+        if means.size == 0:
+            fg_means = np.zeros(num_classes, dtype=np.float64)
+            fg_stds = np.ones(num_classes, dtype=np.float64)
+            valid_mask.fill(0.0)
+        else:
+            if means.size > num_classes:
+                fg_means = means[:num_classes]
+                fg_stds = stds[:num_classes]
+            else:
+                pad = num_classes - means.size
+                fg_means = np.pad(means, (0, pad), constant_values=0.0)
+                fg_stds = np.pad(stds, (0, pad), constant_values=1.0)
+                if pad > 0:
+                    valid_mask[means.size:] = 0.0
+
+        total = fg_means.sum()
+        if total > 1e-6:
+            fg_means = fg_means / total
+            fg_stds = fg_stds / total
+
+        aligned[float(age_key)] = {
+            'means': fg_means.astype(np.float32).tolist(),
+            'stds': fg_stds.astype(np.float32).tolist(),
+        }
+
+    return aligned, background_idx, valid_mask
+
+
+def _align_shape_channels(template: torch.Tensor, target_channels: int) -> torch.Tensor:
+    """Match template channel dimension to the network output channels."""
+
+    if template.dim() != 4:
+        return template
+
+    aligned = template
+
+    if aligned.shape[0] > target_channels:
+        flat = aligned.view(aligned.shape[0], -1).abs().sum(dim=1)
+        while aligned.shape[0] > target_channels:
+            drop_idx = int(torch.argmax(flat).item())
+            aligned = torch.cat([aligned[:drop_idx], aligned[drop_idx + 1:]], dim=0)
+            flat = aligned.view(aligned.shape[0], -1).abs().sum(dim=1)
+    elif aligned.shape[0] < target_channels:
+        pad = target_channels - aligned.shape[0]
+        if pad > 0:
+            zeros = torch.zeros((pad, *aligned.shape[1:]), device=aligned.device, dtype=aligned.dtype)
+            aligned = torch.cat([aligned, zeros], dim=0)
+
+    return aligned
+
+
+def volume_consistency_loss(probs: torch.Tensor, age: torch.Tensor,
+                            volume_stats: Dict, num_classes: int,
+                            valid_mask: Optional[torch.Tensor] = None) -> torch.Tensor:
+    """
+    Compute volume consistency loss based on age-specific statistics
+
+    Args:
+        probs: (B, C, X, Y, Z) probability maps
+        age: (B, 1) age tensor
+        volume_stats: Dictionary with age-specific volume statistics
+        num_classes: Number of classes
+
+    Returns:
+        loss: Volume consistency loss
+    """
+    B = probs.shape[0]
+
+    # Compute predicted volumes
+    predicted_volumes = probs.sum(dim=(2, 3, 4))  # (B, C)
+    # 将预测量归一化为“体积分数”，和先验统计（分数）一致
+    sum_all = predicted_volumes.sum(dim=1, keepdim=True).clamp(min=1e-6)
+    predicted_volumes = predicted_volumes / sum_all
+    # Get expected volumes for each age
+    expected_volumes = torch.zeros(B, num_classes, device=probs.device)
+    expected_stds = torch.ones(B, num_classes, device=probs.device)
+
+    for b in range(B):
+        age_val = age[b].item()
+        volumes, stds = get_expected_volumes(age_val, volume_stats, num_classes)
+        expected_volumes[b] = torch.tensor(volumes, device=probs.device)
+        expected_stds[b] = torch.tensor(stds, device=probs.device)
+
+    # Normalize by expected std
+    normalized_diff = (predicted_volumes - expected_volumes) / (expected_stds + 1e-6)
+
+    if valid_mask is not None:
+        mask = valid_mask.view(1, -1).to(device=probs.device, dtype=probs.dtype)
+        normalized_diff = normalized_diff * mask
+        denom = mask.sum().clamp(min=1.0)
+    else:
+        denom = torch.tensor(normalized_diff.numel(), device=probs.device, dtype=probs.dtype)
+
+    zero_target = torch.zeros_like(normalized_diff)
+    loss = F.smooth_l1_loss(normalized_diff, zero_target, reduction='sum') / denom
+
+    return loss
+
+
+def get_expected_volumes(age: float, volume_stats: Dict,
+                         num_classes: int) -> Tuple[np.ndarray, np.ndarray]:
+    """
+    Get expected volume statistics for a given age
+
+    Args:
+        age: Age value
+        volume_stats: Dictionary with age-specific statistics
+        num_classes: Number of classes
+
+    Returns:
+        means: Expected volume means
+        stds: Expected volume stds
+    """
+    if not volume_stats:
+        return np.ones(num_classes), np.ones(num_classes)
+
+    # Find closest age or interpolate
+    ages = sorted(list(volume_stats.keys()))
+
+    if age <= ages[0]:
+        stats = volume_stats[ages[0]]
+        return np.array(stats['means']), np.array(stats['stds'])
+
+    if age >= ages[-1]:
+        stats = volume_stats[ages[-1]]
+        return np.array(stats['means']), np.array(stats['stds'])
+
+    # Linear interpolation
+    for i in range(len(ages) - 1):
+        if ages[i] <= age <= ages[i + 1]:
+            alpha = (age - ages[i]) / (ages[i + 1] - ages[i])
+            means1 = np.array(volume_stats[ages[i]]['means'])
+            stds1 = np.array(volume_stats[ages[i]]['stds'])
+            means2 = np.array(volume_stats[ages[i + 1]]['means'])
+            stds2 = np.array(volume_stats[ages[i + 1]]['stds'])
+
+            means = (1 - alpha) * means1 + alpha * means2
+            stds = (1 - alpha) * stds1 + alpha * stds2
+            return means, stds
+
+    return np.ones(num_classes), np.ones(num_classes)
+
+
+def shape_consistency_loss(probs: torch.Tensor,
+                           age: torch.Tensor,
+                           shape_templates: Optional[Dict] = None,
+                           temperature: float = 4.0,
+                           normalize_templates: bool = True) -> torch.Tensor:
+    """
+    Compute shape consistency loss using signed distance transforms
+
+    Args:
+        probs: (B, C, X, Y, Z) probability maps
+        age: (B, 1) age tensor
+        shape_templates: Dictionary with age-specific shape templates
+
+    Returns:
+        loss: Shape consistency loss
+    """
+    if shape_templates is None:
+        return torch.tensor(0.0, device=probs.device)
+
+    # Compute differentiable SDT surrogate for predictions
+    sdt_pred = compute_sdt(probs, temperature=temperature)
+
+    if normalize_templates:
+        pred_norm = sdt_pred / sdt_pred.detach().abs().amax(dim=(2, 3, 4), keepdim=True).clamp(min=1e-6)
+    else:
+        pred_norm = sdt_pred
+
+    # Get expected SDT for each age
+    B = probs.shape[0]
+    loss = torch.zeros(1, device=probs.device, dtype=probs.dtype)
+    valid = 0
+
+    for b in range(B):
+        age_val = age[b].item()
+        sdt_expected = get_shape_template(age_val, shape_templates, probs.shape[1:], probs.device)
+
+        if sdt_expected is not None:
+            sdt_expected = sdt_expected.to(device=probs.device, dtype=probs.dtype)
+            if normalize_templates:
+                sdt_expected = sdt_expected / sdt_expected.abs().amax(dim=(1, 2, 3), keepdim=True).clamp(min=1e-6)
+
+            loss = loss + F.l1_loss(pred_norm[b], sdt_expected)
+            valid += 1
+
+    if valid == 0:
+        return torch.zeros(1, device=probs.device, dtype=probs.dtype)
+
+    return loss / valid
+
+
+def get_shape_template(age: float, shape_templates: Dict,
+                       shape: Tuple, device: torch.device) -> Optional[torch.Tensor]:
+    """
+    Get shape template for a specific age
+
+    Args:
+        age: Age value
+        shape_templates: Dictionary with age-specific templates
+        shape: Expected shape (C, X, Y, Z)
+        device: Device
+
+    Returns:
+        template: Shape template tensor or None
+    """
+    if not shape_templates:
+        return None
+
+    # Find closest age
+    ages = sorted(list(shape_templates.keys()))
+    closest_age = min(ages, key=lambda x: abs(x - age))
+
+    template = shape_templates[closest_age]
+
+    # Convert to tensor and resize if needed
+    if isinstance(template, np.ndarray):
+        template = torch.from_numpy(template).to(device)
+    else:
+        template = template.to(device)
+
+    template = _align_shape_channels(template, shape[0])
+
+    # Ensure correct spatial shape
+    if template.shape[1:] != shape[1:]:
+        template = F.interpolate(
+            template.unsqueeze(0),
+            size=shape[1:],
+            mode='trilinear',
+            align_corners=False
+        ).squeeze(0)
+
+    return template
+
+
+class AgeConditionedGraphPriorLoss(nn.Module):
+    """Unified age-conditioned prior with dual-branch graph alignment support."""
+
+    def __init__(self,
+                 volume_stats_path: Optional[str] = None,
+                 shape_templates_path: Optional[str] = None,
+                 weighted_adj_path: Optional[str] = None,
+                 age_weights_path: Optional[str] = None,
+                 prior_adj_path: Optional[str] = None,
+                 required_json: Optional[str] = None,
+                 forbidden_json: Optional[str] = None,
+                 lr_pairs_json: Optional[str] = None,
+                 src_prior_adj_path: Optional[str] = None,
+                 src_required_json: Optional[str] = None,
+                 src_forbidden_json: Optional[str] = None,
+                 lambda_volume: float = 0.2,
+                 lambda_shape: float = 0.1,
+                 lambda_weighted_adj: float = 0.15,
+                 lambda_topo: float = 0.02,
+                 lambda_sym: float = 0.05,
+                 lambda_spec: float = 0.1,
+                 lambda_edge: float = 0.1,
+                 lambda_spec_src: Optional[float] = None,
+                 lambda_edge_src: Optional[float] = None,
+                 lambda_spec_tgt: Optional[float] = None,
+                 lambda_edge_tgt: Optional[float] = None,
+                 top_k: int = 20,
+                 temperature: float = 1.0,
+                 warmup_epochs: Optional[int] = 10,
+                 pool_kernel: int = 3,
+                 pool_stride: int = 2,
+                 graph_align_mode: str = 'joint',
+                 class_weights: Optional[torch.Tensor] = None,
+                 align_U_weighted: bool = False,
+                 qap_mismatch_g: float = 1.5,
+                 use_restricted_mask: bool = False,
+                 restricted_mask_path: Optional[str] = None,
+                 lambda_dyn: float = 0.0,
+                 dyn_top_k: int = 12,
+                 dyn_start_epoch: int = 50,
+                 dyn_ramp_epochs: int = 50,
+                 prior_warmup_epochs: Optional[int] = None,
+                 prior_temperature: Optional[float] = None,
+                 debug_mode: bool = False,
+                 debug_max_batches: int = 2,
+                 **extra_kwargs):
+        super().__init__()
+
+        # Age-aware coefficients
+        self.lambda_volume = lambda_volume
+        self.lambda_shape = lambda_shape
+        self.lambda_weighted_adj = lambda_weighted_adj
+        self.lambda_topo = lambda_topo
+        self.lambda_sym = lambda_sym
+        self.weighted_adj_presence_threshold = float(
+            extra_kwargs.pop('weighted_adj_presence_threshold', 1e-3)
+        )
+        self.weighted_adj_presence_slope = float(
+            extra_kwargs.pop('weighted_adj_presence_slope', 40.0)
+        )
+        self.shape_temperature = float(extra_kwargs.pop('shape_temperature', 4.0))
+        self.normalize_shape_templates = bool(
+            extra_kwargs.pop('normalize_shape_templates', True)
+        )
+
+        # Graph alignment coefficients
+        self.graph_align_mode = graph_align_mode
+        self.align_U_weighted = align_U_weighted
+        self.qap_mismatch_g = qap_mismatch_g
+        self.lambda_spec_src = lambda_spec_src if lambda_spec_src is not None else (lambda_spec if graph_align_mode in ['src_only', 'joint'] else 0.0)
+        self.lambda_edge_src = lambda_edge_src if lambda_edge_src is not None else (lambda_edge if graph_align_mode in ['src_only', 'joint'] else 0.0)
+        self.lambda_spec_tgt = lambda_spec_tgt if lambda_spec_tgt is not None else (lambda_spec if graph_align_mode in ['tgt_only', 'joint'] else 0.0)
+        self.lambda_edge_tgt = lambda_edge_tgt if lambda_edge_tgt is not None else (lambda_edge if graph_align_mode in ['tgt_only', 'joint'] else 0.0)
+
+        self.top_k = top_k
+        self.temperature = temperature
+        self.pool_kernel = pool_kernel
+        self.pool_stride = pool_stride
+
+        # Warmup scheduling for prior terms (age-conditioned + graph branches)
+        self.graph_warmup_epochs = warmup_epochs if warmup_epochs is not None else 0
+        self.age_warmup_epochs = (
+            prior_warmup_epochs if prior_warmup_epochs is not None else self.graph_warmup_epochs
+        )
+        self.current_epoch = 0
+
+        # Dynamic spectral branch configuration
+        self.lambda_dyn = lambda_dyn
+        self.dyn_top_k = dyn_top_k
+        self.dyn_start_epoch = dyn_start_epoch
+        self.dyn_ramp_epochs = dyn_ramp_epochs
+
+        # Separate temperature for weighted adjacency if provided
+        self.prior_temperature = prior_temperature if prior_temperature is not None else temperature
+
+        self.debug_mode = bool(debug_mode)
+        self.debug_max_batches = max(1, int(debug_max_batches)) if self.debug_mode else 0
+        self._debug_batch_count = 0
+
+        # ========================= Age-aware priors =========================
+        self.volume_stats = None
+        if volume_stats_path and os.path.exists(volume_stats_path):
+            with open(volume_stats_path, 'r') as f:
+                tmp_vs = json.load(f)
+                self.volume_stats = {float(k): v for k, v in tmp_vs.items()}
+            print(f"✓ Loaded volume statistics from {volume_stats_path}")
+
+        self._volume_stats_aligned_to: Optional[int] = None
+        self.volume_background_idx: Optional[int] = None
+        self._volume_alignment_logged = False
+        self.register_buffer('volume_valid_mask', torch.empty(0), persistent=False)
+
+        self.shape_templates = None
+        if shape_templates_path and os.path.exists(shape_templates_path):
+            self.shape_templates = torch.load(shape_templates_path)
+            print(f"✓ Loaded shape templates from {shape_templates_path}")
+
+        self.age_weights = None
+        if age_weights_path and os.path.exists(age_weights_path):
+            with open(age_weights_path, 'r') as f:
+                tmp_aw = json.load(f)
+                self.age_weights = {float(k): v for k, v in tmp_aw.items()}
+            print(f"✓ Loaded age-dependent weights from {age_weights_path}")
+
+        if weighted_adj_path and os.path.exists(weighted_adj_path):
+            A_weighted = np.load(weighted_adj_path).astype(np.float32)
+            row_sums = np.clip(A_weighted.sum(axis=1, keepdims=True), 1e-8, None)
+            A_weighted = A_weighted / row_sums
+            self.register_buffer('A_weighted_prior', torch.from_numpy(A_weighted))
+            print(f"✓ Loaded weighted adjacency prior from {weighted_adj_path}")
+            if self.lambda_weighted_adj > 0:
+                if (not dist.is_available()) or (not dist.is_initialized()) or dist.get_rank() == 0:
+                    print(
+                        "  Weighted adjacency active rows require "
+                        f"≥{self.weighted_adj_presence_threshold:.4f} volume fraction"
+                    )
+        else:
+            self.register_buffer('A_weighted_prior', torch.empty(0))
+            if lambda_weighted_adj > 0:
+                is_main = (not dist.is_available()) or (not dist.is_initialized()) or dist.get_rank() == 0
+                if is_main:
+                    print("⚠️  Weighted adjacency prior not provided – disabling λ_weighted_adj term.")
+                self.lambda_weighted_adj = 0.0
+
+        # ========================= Graph priors =========================
+        self.lr_pairs: List[Tuple[int, int]] = []
+        if lr_pairs_json and os.path.exists(lr_pairs_json):
+            with open(lr_pairs_json, 'r') as f:
+                pairs_raw = json.load(f)
+                self.lr_pairs = [(int(a) - 1, int(b) - 1) for a, b in pairs_raw if int(a) > 0 and int(b) > 0]
+
+        self.tgt_required_edges: List[Tuple[int, int]] = []
+        if required_json and os.path.exists(required_json):
+            with open(required_json, 'r') as f:
+                data = json.load(f)
+                self.tgt_required_edges = [(int(i), int(j)) for i, j in data.get('required', [])]
+
+        self.tgt_forbidden_edges: List[Tuple[int, int]] = []
+        if forbidden_json and os.path.exists(forbidden_json):
+            with open(forbidden_json, 'r') as f:
+                data = json.load(f)
+                self.tgt_forbidden_edges = [(int(i), int(j)) for i, j in data.get('forbidden', [])]
+
+        # Alias for topology regularizer
+        self.required_edges = self.tgt_required_edges
+        self.forbidden_edges = self.tgt_forbidden_edges
+
+        if prior_adj_path and os.path.exists(prior_adj_path):
+            A_tgt = torch.from_numpy(np.load(prior_adj_path)).float()
+            row_sums = A_tgt.sum(dim=1, keepdim=True).clamp(min=1e-8)
+            A_tgt = A_tgt / row_sums
+            self.register_buffer('A_tgt', A_tgt)
+            self.register_buffer('L_tgt', compute_laplacian(A_tgt, normalized=True))
+            self.has_target_prior = True
+        else:
+            self.register_buffer('A_tgt', torch.empty(0))
+            self.register_buffer('L_tgt', torch.empty(0))
+            self.has_target_prior = False
+
+        self.src_required_edges: List[Tuple[int, int]] = []
+        self.src_forbidden_edges: List[Tuple[int, int]] = []
+        if src_required_json and os.path.exists(src_required_json):
+            with open(src_required_json, 'r') as f:
+                data = json.load(f)
+                self.src_required_edges = [(int(i), int(j)) for i, j in data.get('required', [])]
+
+        if src_forbidden_json and os.path.exists(src_forbidden_json):
+            with open(src_forbidden_json, 'r') as f:
+                data = json.load(f)
+                self.src_forbidden_edges = [(int(i), int(j)) for i, j in data.get('forbidden', [])]
+
+        if src_prior_adj_path and os.path.exists(src_prior_adj_path) and graph_align_mode in ['src_only', 'joint']:
+            A_src = torch.from_numpy(np.load(src_prior_adj_path)).float()
+            row_sums = A_src.sum(dim=1, keepdim=True).clamp(min=1e-8)
+            A_src = A_src / row_sums
+            self.register_buffer('A_src', A_src)
+            self.register_buffer('L_src', compute_laplacian(A_src, normalized=True))
+            self.has_source_prior = True
+        else:
+            self.register_buffer('A_src', torch.empty(0))
+            self.register_buffer('L_src', torch.empty(0))
+            self.has_source_prior = False
+
+        # Class weights for edge reweighting
+        if class_weights is not None:
+            class_weights = _to_tensor(class_weights).float()
+            self.register_buffer('class_weights', class_weights)
+        else:
+            self.class_weights = None
+
+        # Keep track of number of classes if known
+        self.num_classes = None
+        if self.has_target_prior:
+            self.num_classes = self.A_tgt.shape[0]
+        elif self.has_source_prior:
+            self.num_classes = self.A_src.shape[0]
+        elif self.A_weighted_prior.numel() > 0:
+            self.num_classes = self.A_weighted_prior.shape[0]
+
+        # Restricted mask (load or derive)
+        mask_tensor = torch.empty(0)
+        if use_restricted_mask:
+            if restricted_mask_path and os.path.exists(restricted_mask_path):
+                mask_tensor = torch.from_numpy(np.load(restricted_mask_path)).float()
+            elif self.num_classes is not None:
+                mask_tensor = compute_restricted_mask(
+                    self.num_classes,
+                    self.tgt_required_edges + self.src_required_edges,
+                    self.tgt_forbidden_edges + self.src_forbidden_edges,
+                    self.lr_pairs,
+                    device=torch.device('cpu'),
+                ).float()
+        self.use_restricted_mask = use_restricted_mask and mask_tensor.numel() > 0
+        self.register_buffer('R_mask', mask_tensor if mask_tensor.numel() > 0 else torch.empty(0))
+
+    def set_epoch(self, epoch: int):
+        self.current_epoch = epoch
+
+    def get_warmup_factor(self) -> float:
+        if self.graph_warmup_epochs and self.current_epoch < self.graph_warmup_epochs:
+            return self.current_epoch / max(1, self.graph_warmup_epochs)
+        return 1.0
+
+    def get_age_warmup_factor(self) -> float:
+        if self.age_warmup_epochs and self.current_epoch < self.age_warmup_epochs:
+            return self.current_epoch / max(1, self.age_warmup_epochs)
+        return 1.0
+
+    def _ensure_volume_stats_alignment(self, num_classes: int):
+        if self.volume_stats is None:
+            return
+
+        if self._volume_stats_aligned_to == num_classes:
+            return
+
+        aligned, background_idx, mask_np = _align_volume_stats(self.volume_stats, num_classes)
+        if aligned:
+            self.volume_stats = aligned
+        self.volume_background_idx = background_idx
+
+        if mask_np is None or mask_np.size == 0:
+            mask_tensor = torch.ones(num_classes, dtype=torch.float32)
+        else:
+            mask_tensor = torch.from_numpy(mask_np.astype(np.float32))
+
+        if self.volume_valid_mask.numel() == 0 or self.volume_valid_mask.shape[0] != mask_tensor.shape[0]:
+            self.volume_valid_mask = mask_tensor
+        else:
+            self.volume_valid_mask.data = mask_tensor.to(self.volume_valid_mask.device)
+
+        self._volume_stats_aligned_to = num_classes
+
+        if (
+            background_idx is not None
+            and not self._volume_alignment_logged
+            and ((not dist.is_available()) or (not dist.is_initialized()) or dist.get_rank() == 0)
+        ):
+            print(
+                f"[GraphPrior] Volume prior alignment: removed channel {background_idx} from priors "
+                f"and matched statistics to {num_classes} model classes"
+            )
+            self._volume_alignment_logged = True
+
+
+    def forward(self,
+                logits: torch.Tensor,
+                labels: Optional[torch.Tensor] = None,
+                age: Optional[torch.Tensor] = None) -> Tuple[torch.Tensor, Dict[str, torch.Tensor]]:
+        logits = _to_tensor(logits)
+        labels = _to_tensor(labels)
+
+        if age is None:
+            age = torch.zeros(logits.shape[0], 1, device=logits.device, dtype=logits.dtype)
+        else:
+            age = _to_tensor(age)
+            if age.dim() == 1:
+                age = age.unsqueeze(1)
+            if age.shape[1] > 1:
+                age = age[:, :1]
+            age = age.to(device=logits.device, dtype=logits.dtype)
+
+        probs = F.softmax(logits, dim=1)
+        num_classes = probs.shape[1]
+
+        self._ensure_volume_stats_alignment(num_classes)
+
+        loss_dict: Dict[str, torch.Tensor] = {}
+        dtype = logits.dtype
+        device = logits.device
+
+        age_loss_sum = torch.zeros(1, device=device, dtype=dtype)
+        age_warmup = self.get_age_warmup_factor()
+
+        predicted_volumes = probs.sum(dim=(2, 3, 4))
+        total_volume = predicted_volumes.sum(dim=1, keepdim=True).clamp(min=1e-6)
+        volume_fractions = predicted_volumes / total_volume
+
+        debug_active = (
+            self.debug_mode
+            and (self._debug_batch_count < self.debug_max_batches)
+            and ((not dist.is_available()) or (not dist.is_initialized()) or dist.get_rank() == 0)
+        )
+        if debug_active:
+            debug_prefix = f"[DEBUG][GraphPrior][batch {self._debug_batch_count + 1}]"
+            print(f"{debug_prefix} logits shape={tuple(logits.shape)}")
+            print(f"{debug_prefix} age range={float(age.min().item()):.2f}-{float(age.max().item()):.2f}")
+            print(f"{debug_prefix} graph warmup={self.get_warmup_factor():.3f}, age warmup={age_warmup:.3f}")
+            with torch.no_grad():
+                vf = volume_fractions.detach()[0]
+                top_mass = torch.topk(vf, k=min(5, vf.numel()))
+                print(
+                    f"{debug_prefix} volume fractions (sample0): "
+                    + ", ".join(
+                        f"c{idx}={vf[idx].item():.4f}" for idx in top_mass.indices.cpu().tolist()
+                    )
+                )
+                if self.volume_stats is not None:
+                    exp_mean, _ = get_expected_volumes(float(age[0].item()), self.volume_stats, num_classes)
+                    exp = torch.tensor(exp_mean, device=vf.device, dtype=vf.dtype)
+                    diff = vf - exp
+                    top_diff = torch.topk(diff.abs(), k=min(5, diff.numel()))
+                    print(
+                        f"{debug_prefix} volume diff vs prior: "
+                        + ", ".join(
+                            f"c{idx}={diff[idx].item():+.4f}" for idx in top_diff.indices.cpu().tolist()
+                        )
+                    )
+
+        if self.lambda_volume > 0 and self.volume_stats is not None:
+            mask = None
+            if self.volume_valid_mask.numel() == num_classes:
+                mask = self.volume_valid_mask.to(device=probs.device, dtype=probs.dtype)
+            loss_volume = volume_consistency_loss(probs, age, self.volume_stats, num_classes, valid_mask=mask)
+            loss_dict['volume_loss'] = loss_volume.detach()
+            age_loss_sum = age_loss_sum + age_warmup * self.lambda_volume * loss_volume
+
+        if self.lambda_shape > 0 and self.shape_templates is not None:
+            loss_shape = shape_consistency_loss(
+                probs,
+                age,
+                self.shape_templates,
+                temperature=self.shape_temperature,
+                normalize_templates=self.normalize_shape_templates,
+            )
+            loss_dict['shape_loss'] = loss_shape.detach()
+            age_loss_sum = age_loss_sum + age_warmup * self.lambda_shape * loss_shape
+
+        if self.lambda_weighted_adj > 0:
+            age_weight_dict = self.age_weights if self.age_weights is not None else None
+            A_pred_batch = compute_weighted_adjacency(
+                probs,
+                age,
+                age_weights=age_weight_dict,
+                temperature=self.prior_temperature,
+            )
+            if self.A_weighted_prior.numel() > 0:
+                B, C, _ = A_pred_batch.shape
+                loss_adj = torch.zeros(1, device=device, dtype=dtype)
+                valid_batch_count = 0
+                A_prior = self.A_weighted_prior.to(device=device, dtype=dtype)
+                volume_fractions_local = volume_fractions.to(device=device, dtype=dtype)
+                if self.weighted_adj_presence_slope > 0:
+                    presence_logits = (
+                            (volume_fractions_local - self.weighted_adj_presence_threshold)
+                            * self.weighted_adj_presence_slope
+                    )
+                    presence = torch.sigmoid(presence_logits)
+                else:
+                    presence = (volume_fractions_local > self.weighted_adj_presence_threshold).to(dtype=dtype)
+                eye = torch.eye(C, device=device, dtype=dtype)
+                active_counts: List[int] = []
+                for b in range(B):
+                    presence_b = presence[b]
+                    active_classes = int((presence_b.detach() > 0.5).sum().item())
+                    active_counts.append(active_classes)
+                    if active_classes <= 1:
+                        continue
+                    mask = torch.outer(presence_b, presence_b)
+                    mask = mask * (1 - eye)
+                    if mask.detach().sum() <= 0:
+                        continue
+                    if self.age_weights is not None:
+                        W = get_age_weight_matrix(age[b].item(), self.age_weights, C, device)
+                        W = W.to(device=device, dtype=dtype)
+                    else:
+                        W = torch.ones(C, C, device=device, dtype=dtype)
+                    vol_weight = torch.outer(volume_fractions_local[b], volume_fractions_local[b])
+                    weight_mask = W * mask * vol_weight
+                    denom = weight_mask.sum().clamp(min=1e-6)
+                    diff = (A_pred_batch[b] - A_prior) * mask
+                    loss_adj = loss_adj + (weight_mask * diff * diff).sum() / denom
+                    valid_batch_count += 1
+                if valid_batch_count > 0:
+                    loss_adj = loss_adj / valid_batch_count
+                if active_counts:
+                    avg_active = sum(active_counts) / len(active_counts)
+                    loss_dict['weighted_adj_active_classes'] = torch.tensor(
+                        avg_active,
+                        device=device,
+                        dtype=dtype,
+                    ).detach()
+            else:
+                loss_adj = torch.zeros(1, device=device, dtype=dtype)
+
+            loss_dict['weighted_adj_loss'] = loss_adj.detach()
+            age_loss_sum = age_loss_sum + age_warmup * self.lambda_weighted_adj * loss_adj
+            if debug_active:
+                print(f"{debug_prefix} weighted adjacency loss={float(loss_adj.detach().item()):.6f}")
+                if 'weighted_adj_active_classes' in loss_dict:
+                    print(
+                        f"{debug_prefix} active classes={float(loss_dict['weighted_adj_active_classes'].item()):.2f}"
+                    )
+
+        if self.lambda_topo > 0 and (self.required_edges or self.forbidden_edges):
+            if self.use_restricted_mask and self.R_mask.numel() > 0:
+                topo_mask = self.R_mask.to(device=device, dtype=dtype)
+            else:
+                topo_mask = None
+            A_simple = soft_adjacency_from_probs(
+                probs,
+                kernel_size=1,
+                stride=1,
+                temperature=1.0,
+                restricted_mask=topo_mask,
+            )
+            loss_topo = torch.zeros(1, device=device, dtype=dtype)
+            for i, j in self.required_edges:
+                if i < num_classes and j < num_classes:
+                    loss_topo = loss_topo + F.relu(0.01 - A_simple[i, j])
+            for i, j in self.forbidden_edges:
+                if i < num_classes and j < num_classes:
+                    loss_topo = loss_topo + F.relu(A_simple[i, j] - 0.001)
+
+            loss_dict['topo_loss'] = loss_topo.detach()
+            age_loss_sum = age_loss_sum + age_warmup * self.lambda_topo * loss_topo
+            if debug_active:
+                print(f"{debug_prefix} topo loss={float(loss_topo.detach().item()):.6f}")
+
+        # ========================= Graph alignment branch =========================
+        graph_branch_sum = torch.zeros(1, device=device, dtype=dtype)
+        loss_spec_src = torch.zeros(1, device=device, dtype=dtype)
+        loss_edge_src = torch.zeros(1, device=device, dtype=dtype)
+        loss_spec_tgt = torch.zeros(1, device=device, dtype=dtype)
+        loss_edge_tgt = torch.zeros(1, device=device, dtype=dtype)
+        loss_sym = torch.zeros(1, device=device, dtype=dtype)
+
+        need_graph = (
+            self.lambda_spec_src > 0 or self.lambda_edge_src > 0 or
+            self.lambda_spec_tgt > 0 or self.lambda_edge_tgt > 0 or
+            (self.lambda_sym > 0 and len(self.lr_pairs) > 0)
+        )
+
+        A_pred = None
+        if need_graph:
+            if self.use_restricted_mask and self.R_mask.numel() > 0:
+                restricted_mask = self.R_mask.to(device=device, dtype=dtype)
+            else:
+                restricted_mask = None
+            A_pred = soft_adjacency_from_probs(
+                probs,
+                kernel_size=self.pool_kernel,
+                stride=self.pool_stride,
+                temperature=self.temperature,
+                restricted_mask=restricted_mask,
+            )
+            L_pred = compute_laplacian(A_pred, normalized=True)
+
+            if self.has_source_prior and self.lambda_spec_src > 0:
+                loss_spec_src = spectral_alignment_loss(
+                    L_pred, self.L_src,
+                    top_k=self.top_k,
+                    align_vectors=True,
+                    eigenvalue_weighted=self.align_U_weighted,
+                )
+
+            if self.has_source_prior and self.lambda_edge_src > 0:
+                A_src = self.A_src
+                if self.use_restricted_mask and restricted_mask is not None:
+                    A_src = A_src * restricted_mask
+                loss_edge_src = edge_consistency_loss_with_mismatch(
+                    A_pred,
+                    A_src,
+                    required_edges=self.src_required_edges,
+                    forbidden_edges=self.src_forbidden_edges,
+                    class_weights=self.class_weights,
+                    qap_mismatch_g=self.qap_mismatch_g,
+                    restricted_mask=restricted_mask,
+                )
+
+            if self.has_target_prior and self.lambda_spec_tgt > 0:
+                loss_spec_tgt = spectral_alignment_loss(
+                    L_pred, self.L_tgt,
+                    top_k=self.top_k,
+                    align_vectors=True,
+                    eigenvalue_weighted=self.align_U_weighted,
+                )
+
+            if self.has_target_prior and self.lambda_edge_tgt > 0:
+                A_tgt = self.A_tgt
+                if self.use_restricted_mask and restricted_mask is not None:
+                    A_tgt = A_tgt * restricted_mask
+                loss_edge_tgt = edge_consistency_loss_with_mismatch(
+                    A_pred,
+                    A_tgt,
+                    required_edges=self.tgt_required_edges,
+                    forbidden_edges=self.tgt_forbidden_edges,
+                    class_weights=self.class_weights,
+                    qap_mismatch_g=self.qap_mismatch_g,
+                    restricted_mask=restricted_mask,
+                )
+
+            if self.lambda_sym > 0 and self.lr_pairs:
+                loss_sym = symmetry_consistency_loss(probs, self.lr_pairs)
+
+            graph_branch_sum = (
+                self.lambda_spec_src * loss_spec_src +
+                self.lambda_edge_src * loss_edge_src +
+                self.lambda_spec_tgt * loss_spec_tgt +
+                self.lambda_edge_tgt * loss_edge_tgt +
+                self.lambda_sym * loss_sym
+            )
+            if debug_active:
+                if A_pred is not None:
+                    with torch.no_grad():
+                        print(
+                            f"{debug_prefix} A_pred stats mean={A_pred.mean().item():.5f}, max={A_pred.max().item():.5f}, "
+                            f"min={A_pred.min().item():.5f}"
+                        )
+                print(
+                    f"{debug_prefix} graph losses spec_src={float(loss_spec_src.detach().item()):.6f}, "
+                    f"edge_src={float(loss_edge_src.detach().item()):.6f}, "
+                    f"spec_tgt={float(loss_spec_tgt.detach().item()):.6f}, "
+                    f"edge_tgt={float(loss_edge_tgt.detach().item()):.6f}, sym={float(loss_sym.detach().item()):.6f}"
+                )
+
+        warmup_factor = self.get_warmup_factor()
+        graph_total = warmup_factor * graph_branch_sum
+        if debug_active:
+            print(f"{debug_prefix} graph_total={float(graph_total.detach().item()):.6f} (warmup={warmup_factor:.3f})")
+
+        total_loss = age_loss_sum + graph_total
+
+        loss_dict['graph_total'] = graph_total.detach()
+        loss_dict['graph_loss'] = graph_total.detach()
+        loss_dict['graph_spec_src'] = loss_spec_src.detach()
+        loss_dict['graph_edge_src'] = loss_edge_src.detach()
+        loss_dict['graph_spec_tgt'] = loss_spec_tgt.detach()
+        loss_dict['graph_edge_tgt'] = loss_edge_tgt.detach()
+        loss_dict['graph_sym'] = loss_sym.detach()
+        loss_dict['sym_loss'] = loss_sym.detach()
+        loss_dict['graph_spec'] = (
+            (loss_spec_src * self.lambda_spec_src + loss_spec_tgt * self.lambda_spec_tgt)
+            / max(self.lambda_spec_src + self.lambda_spec_tgt, 1e-8)
+            if (self.lambda_spec_src + self.lambda_spec_tgt) > 0 else torch.zeros_like(loss_spec_src)
+        ).detach()
+        loss_dict['graph_edge'] = (
+            (loss_edge_src * self.lambda_edge_src + loss_edge_tgt * self.lambda_edge_tgt)
+            / max(self.lambda_edge_src + self.lambda_edge_tgt, 1e-8)
+            if (self.lambda_edge_src + self.lambda_edge_tgt) > 0 else torch.zeros_like(loss_edge_src)
+        ).detach()
+        loss_dict['warmup_factor'] = torch.tensor(warmup_factor, device=device)
+        loss_dict['age_warmup_factor'] = torch.tensor(age_warmup, device=device)
+
+        if A_pred is not None:
+            th_required = 0.02
+            th_forbidden = 5e-4
+            required_missing = 0
+            forbidden_present = 0
+
+            for i, j in (self.tgt_required_edges + self.src_required_edges):
+                if i < A_pred.shape[0] and j < A_pred.shape[1] and A_pred[i, j].item() < th_required:
+                    required_missing += 1
+
+            for i, j in (self.tgt_forbidden_edges + self.src_forbidden_edges):
+                if i < A_pred.shape[0] and j < A_pred.shape[1] and A_pred[i, j].item() > th_forbidden:
+                    forbidden_present += 1
+
+            loss_dict['structural_violations'] = {
+                'required_missing': required_missing,
+                'forbidden_present': forbidden_present,
+            }
+            struct_score = forbidden_present * 1.5 + required_missing
+            loss_dict['graph_struct'] = torch.tensor(struct_score, device=device, dtype=dtype)
+            loss_dict['A_pred'] = A_pred.detach()
+        else:
+            loss_dict['structural_violations'] = {
+                'required_missing': 0,
+                'forbidden_present': 0,
+            }
+            loss_dict['graph_struct'] = torch.zeros(1, device=device, dtype=dtype)
+
+        if debug_active:
+            self._debug_batch_count += 1
+
+        return total_loss, loss_dict
+
+
+def symmetry_consistency_loss(probs: torch.Tensor,
+                              lr_pairs: List[Tuple[int, int]],
+                              flip_dim: int = 2) -> torch.Tensor:
+    """
+    Compute symmetry consistency loss for left-right paired structures
+
+    Args:
+        probs: (B, C, X, Y, Z) probability maps
+        lr_pairs: List of (left, right) class index pairs (0-based)
+        flip_dim: Spatial dimension for left-right flip (2 for X-axis in RAS)
+
+    Returns:
+        loss: Scalar loss value
+    """
+    if not lr_pairs:
+        return torch.tensor(0.0, device=probs.device)
+
+    # Flip probabilities along left-right axis
+    probs_flipped = torch.flip(probs, dims=[flip_dim])
+
+    # Create swapped version
+    probs_swapped = probs_flipped.clone()
+
+    # Swap left-right paired channels
+    for left, right in lr_pairs:
+        probs_swapped[:, left, ...] = probs_flipped[:, right, ...]
+        probs_swapped[:, right, ...] = probs_flipped[:, left, ...]
+
+    # Consistency loss: original should match swapped version
+    loss = F.l1_loss(probs, probs_swapped)
+
     return loss