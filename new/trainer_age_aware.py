--- conflicted
+++ resolved
@@ -112,10 +112,6 @@
                 softmax=True,
                 include_background=not foreground_only,
                 squared_pred=True,
-<<<<<<< HEAD
-                ignore_index=-1,
-=======
->>>>>>> 30ff88e9
             )
         if self.ce_weight > 0:
             self.ce_loss = nn.CrossEntropyLoss(weight=class_weights, ignore_index=-1)
@@ -126,10 +122,6 @@
                 gamma=focal_gamma,
                 weight=class_weights,
                 reduction="mean",
-<<<<<<< HEAD
-                ignore_index=-1,
-=======
->>>>>>> 30ff88e9
             )
 
     def forward(self, logits: torch.Tensor, labels: torch.Tensor) -> Dict[str, torch.Tensor]:
@@ -138,12 +130,9 @@
 
         result: Dict[str, torch.Tensor] = {}
 
-<<<<<<< HEAD
-=======
         labels_no_ignore = labels.clone()
         labels_no_ignore[labels_no_ignore < 0] = 0
 
->>>>>>> 30ff88e9
         if self.ce_weight > 0:
             ce = self.ce_loss(logits, labels.long())
         else:
@@ -151,21 +140,13 @@
         result["ce"] = ce
 
         if self.dice_weight > 0:
-<<<<<<< HEAD
-            dice = self.dice_loss(logits, labels.long())
-=======
             dice = self.dice_loss(logits, labels_no_ignore.long())
->>>>>>> 30ff88e9
         else:
             dice = torch.zeros(1, device=logits.device)
         result["dice"] = dice
 
         if self.focal_weight > 0:
-<<<<<<< HEAD
-            focal = self.focal_loss(logits, labels.long())
-=======
             focal = self.focal_loss(logits, labels_no_ignore.long())
->>>>>>> 30ff88e9
         else:
             focal = torch.zeros(1, device=logits.device)
         result["focal"] = focal
