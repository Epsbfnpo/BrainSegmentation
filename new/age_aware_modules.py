import torch
import torch.nn as nn
import torch.nn.functional as F
import numpy as np
from typing import Dict, Tuple, Optional, List
import json
import os


_FOREGROUND_ONLY_MODES = {"foreground_only", "foreground-only", "foreground"}


def prepare_class_ratios(prior_data: Dict,
                         expected_num_classes: int,
                         foreground_only: bool,
                         *,
                         is_main: bool = False,
                         context: str = "class prior") -> np.ndarray:
    """Normalize class ratios from a prior file to match the label space.

    This helper inspects the metadata stored in the prior JSON and removes or
    injects the background entry when necessary.  It prevents accidental
    off-by-one errors when a foreground-only prior (87 classes) is used with a
    foreground-only training setup, while still supporting the older 88-class
    priors that include background statistics.
    """

    class_ratios = np.asarray(prior_data.get("class_ratios", []), dtype=np.float64)
    mode = str(prior_data.get("mode", "")).lower()
    removed_background = False

    if foreground_only:
        # Drop the leading background bin only when the prior explicitly
        # includes it.  New foreground-only priors already have 87 entries and
        # should stay untouched.
        if mode not in _FOREGROUND_ONLY_MODES and class_ratios.size > 0:
            class_ratios = class_ratios[1:]
            removed_background = True
        elif class_ratios.size == expected_num_classes + 1:
            class_ratios = class_ratios[1:]
            removed_background = True
    else:
        # If we are training with background but the prior was generated in
        # foreground-only mode, add a synthetic background bin so the tensor
        # shapes remain consistent.
        if mode in _FOREGROUND_ONLY_MODES:
            background_ratio = prior_data.get("background_ratio")
            if background_ratio is None:
                background_ratio = max(0.0, 1.0 - class_ratios.sum())
            class_ratios = np.concatenate(([background_ratio], class_ratios))

    if class_ratios.size != expected_num_classes:
        if class_ratios.size > expected_num_classes:
            if is_main:
                print(f"  ⚠️  {context}: trimming ratios from {class_ratios.size} to {expected_num_classes}")
            class_ratios = class_ratios[:expected_num_classes]
        else:
            if is_main:
                print(f"  ⚠️  {context}: padding ratios from {class_ratios.size} to {expected_num_classes}")
            class_ratios = np.pad(class_ratios, (0, expected_num_classes - class_ratios.size), constant_values=0.0)

    if removed_background and is_main and foreground_only:
        print(f"  Detected and removed background entry to keep {expected_num_classes} foreground classes")

    ratio_sum = class_ratios.sum()
    if ratio_sum <= 0 and is_main:
        print(f"  ⚠️  {context}: class ratio sum is {ratio_sum:.6f}. Please verify the prior file.")

    return class_ratios


_FOREGROUND_ONLY_MODES = {"foreground_only", "foreground-only", "foreground"}


def prepare_class_ratios(prior_data: Dict,
                         expected_num_classes: int,
                         foreground_only: bool,
                         *,
                         is_main: bool = False,
                         context: str = "class prior") -> np.ndarray:
    """Normalize class ratios from a prior file to match the label space.

    This helper inspects the metadata stored in the prior JSON and removes or
    injects the background entry when necessary.  It prevents accidental
    off-by-one errors when a foreground-only prior (87 classes) is used with a
    foreground-only training setup, while still supporting the older 88-class
    priors that include background statistics.
    """

    class_ratios = np.asarray(prior_data.get("class_ratios", []), dtype=np.float64)
    mode = str(prior_data.get("mode", "")).lower()
    removed_background = False

    if foreground_only:
        # Drop the leading background bin only when the prior explicitly
        # includes it.  New foreground-only priors already have 87 entries and
        # should stay untouched.
        if mode not in _FOREGROUND_ONLY_MODES and class_ratios.size > 0:
            class_ratios = class_ratios[1:]
            removed_background = True
        elif class_ratios.size == expected_num_classes + 1:
            class_ratios = class_ratios[1:]
            removed_background = True
    else:
        # If we are training with background but the prior was generated in
        # foreground-only mode, add a synthetic background bin so the tensor
        # shapes remain consistent.
        if mode in _FOREGROUND_ONLY_MODES:
            background_ratio = prior_data.get("background_ratio")
            if background_ratio is None:
                background_ratio = max(0.0, 1.0 - class_ratios.sum())
            class_ratios = np.concatenate(([background_ratio], class_ratios))

    if class_ratios.size != expected_num_classes:
        if class_ratios.size > expected_num_classes:
            if is_main:
                print(f"  ⚠️  {context}: trimming ratios from {class_ratios.size} to {expected_num_classes}")
            class_ratios = class_ratios[:expected_num_classes]
        else:
            if is_main:
                print(f"  ⚠️  {context}: padding ratios from {class_ratios.size} to {expected_num_classes}")
            class_ratios = np.pad(class_ratios, (0, expected_num_classes - class_ratios.size), constant_values=0.0)

    if removed_background and is_main and foreground_only:
        print(f"  Detected and removed background entry to keep {expected_num_classes} foreground classes")

    ratio_sum = class_ratios.sum()
    if ratio_sum <= 0 and is_main:
        print(f"  ⚠️  {context}: class ratio sum is {ratio_sum:.6f}. Please verify the prior file.")

    return class_ratios


_FOREGROUND_ONLY_MODES = {"foreground_only", "foreground-only", "foreground"}


def prepare_class_ratios(prior_data: Dict,
                         expected_num_classes: int,
                         foreground_only: bool,
                         *,
                         is_main: bool = False,
                         context: str = "class prior") -> np.ndarray:
    """Normalize class ratios from a prior file to match the label space.

    This helper inspects the metadata stored in the prior JSON and removes or
    injects the background entry when necessary.  It prevents accidental
    off-by-one errors when a foreground-only prior (87 classes) is used with a
    foreground-only training setup, while still supporting the older 88-class
    priors that include background statistics.
    """

    class_ratios = np.asarray(prior_data.get("class_ratios", []), dtype=np.float64)
    mode = str(prior_data.get("mode", "")).lower()
    removed_background = False

    if foreground_only:
        # Drop the leading background bin only when the prior explicitly
        # includes it.  New foreground-only priors already have 87 entries and
        # should stay untouched.
        if mode not in _FOREGROUND_ONLY_MODES and class_ratios.size > 0:
            class_ratios = class_ratios[1:]
            removed_background = True
        elif class_ratios.size == expected_num_classes + 1:
            class_ratios = class_ratios[1:]
            removed_background = True
    else:
        # If we are training with background but the prior was generated in
        # foreground-only mode, add a synthetic background bin so the tensor
        # shapes remain consistent.
        if mode in _FOREGROUND_ONLY_MODES:
            background_ratio = prior_data.get("background_ratio")
            if background_ratio is None:
                background_ratio = max(0.0, 1.0 - class_ratios.sum())
            class_ratios = np.concatenate(([background_ratio], class_ratios))

    if class_ratios.size != expected_num_classes:
        if class_ratios.size > expected_num_classes:
            if is_main:
                print(f"  ⚠️  {context}: trimming ratios from {class_ratios.size} to {expected_num_classes}")
            class_ratios = class_ratios[:expected_num_classes]
        else:
            if is_main:
                print(f"  ⚠️  {context}: padding ratios from {class_ratios.size} to {expected_num_classes}")
            class_ratios = np.pad(class_ratios, (0, expected_num_classes - class_ratios.size), constant_values=0.0)

    if removed_background and is_main and foreground_only:
        print(f"  Detected and removed background entry to keep {expected_num_classes} foreground classes")

    ratio_sum = class_ratios.sum()
    if ratio_sum <= 0 and is_main:
        print(f"  ⚠️  {context}: class ratio sum is {ratio_sum:.6f}. Please verify the prior file.")

    return class_ratios


_FOREGROUND_ONLY_MODES = {"foreground_only", "foreground-only", "foreground"}


def prepare_class_ratios(prior_data: Dict,
                         expected_num_classes: int,
                         foreground_only: bool,
                         *,
                         is_main: bool = False,
                         context: str = "class prior") -> np.ndarray:
    """Normalize class ratios from a prior file to match the label space.

    This helper inspects the metadata stored in the prior JSON and removes or
    injects the background entry when necessary.  It prevents accidental
    off-by-one errors when a foreground-only prior (87 classes) is used with a
    foreground-only training setup, while still supporting the older 88-class
    priors that include background statistics.
    """

    class_ratios = np.asarray(prior_data.get("class_ratios", []), dtype=np.float64)
    mode = str(prior_data.get("mode", "")).lower()
    removed_background = False

    if foreground_only:
        # Drop the leading background bin only when the prior explicitly
        # includes it.  New foreground-only priors already have 87 entries and
        # should stay untouched.
        if mode not in _FOREGROUND_ONLY_MODES and class_ratios.size > 0:
            class_ratios = class_ratios[1:]
            removed_background = True
        elif class_ratios.size == expected_num_classes + 1:
            class_ratios = class_ratios[1:]
            removed_background = True
    else:
        # If we are training with background but the prior was generated in
        # foreground-only mode, add a synthetic background bin so the tensor
        # shapes remain consistent.
        if mode in _FOREGROUND_ONLY_MODES:
            background_ratio = prior_data.get("background_ratio")
            if background_ratio is None:
                background_ratio = max(0.0, 1.0 - class_ratios.sum())
            class_ratios = np.concatenate(([background_ratio], class_ratios))

    if class_ratios.size != expected_num_classes:
        if class_ratios.size > expected_num_classes:
            if is_main:
                print(f"  ⚠️  {context}: trimming ratios from {class_ratios.size} to {expected_num_classes}")
            class_ratios = class_ratios[:expected_num_classes]
        else:
            if is_main:
                print(f"  ⚠️  {context}: padding ratios from {class_ratios.size} to {expected_num_classes}")
            class_ratios = np.pad(class_ratios, (0, expected_num_classes - class_ratios.size), constant_values=0.0)

    if removed_background and is_main and foreground_only:
        print(f"  Detected and removed background entry to keep {expected_num_classes} foreground classes")

    ratio_sum = class_ratios.sum()
    if ratio_sum <= 0 and is_main:
        print(f"  ⚠️  {context}: class ratio sum is {ratio_sum:.6f}. Please verify the prior file.")

    return class_ratios


_FOREGROUND_ONLY_MODES = {"foreground_only", "foreground-only", "foreground"}


def prepare_class_ratios(prior_data: Dict,
                         expected_num_classes: int,
                         foreground_only: bool,
                         *,
                         is_main: bool = False,
                         context: str = "class prior") -> np.ndarray:
    """Normalize class ratios from a prior file to match the label space.

    This helper inspects the metadata stored in the prior JSON and removes or
    injects the background entry when necessary.  It prevents accidental
    off-by-one errors when a foreground-only prior (87 classes) is used with a
    foreground-only training setup, while still supporting the older 88-class
    priors that include background statistics.
    """

    class_ratios = np.asarray(prior_data.get("class_ratios", []), dtype=np.float64)
    mode = str(prior_data.get("mode", "")).lower()
    removed_background = False

    if foreground_only:
        # Drop the leading background bin only when the prior explicitly
        # includes it.  New foreground-only priors already have 87 entries and
        # should stay untouched.
        if mode not in _FOREGROUND_ONLY_MODES and class_ratios.size > 0:
            class_ratios = class_ratios[1:]
            removed_background = True
        elif class_ratios.size == expected_num_classes + 1:
            class_ratios = class_ratios[1:]
            removed_background = True
    else:
        # If we are training with background but the prior was generated in
        # foreground-only mode, add a synthetic background bin so the tensor
        # shapes remain consistent.
        if mode in _FOREGROUND_ONLY_MODES:
            background_ratio = prior_data.get("background_ratio")
            if background_ratio is None:
                background_ratio = max(0.0, 1.0 - class_ratios.sum())
            class_ratios = np.concatenate(([background_ratio], class_ratios))

    if class_ratios.size != expected_num_classes:
        if class_ratios.size > expected_num_classes:
            if is_main:
                print(f"  ⚠️  {context}: trimming ratios from {class_ratios.size} to {expected_num_classes}")
            class_ratios = class_ratios[:expected_num_classes]
        else:
            if is_main:
                print(f"  ⚠️  {context}: padding ratios from {class_ratios.size} to {expected_num_classes}")
            class_ratios = np.pad(class_ratios, (0, expected_num_classes - class_ratios.size), constant_values=0.0)

    if removed_background and is_main and foreground_only:
        print(f"  Detected and removed background entry to keep {expected_num_classes} foreground classes")

    ratio_sum = class_ratios.sum()
    if ratio_sum <= 0 and is_main:
        print(f"  ⚠️  {context}: class ratio sum is {ratio_sum:.6f}. Please verify the prior file.")

    return class_ratios


class AgeConditionedModule(nn.Module):
    """Age conditioning module using FiLM (Feature-wise Linear Modulation)"""

    def __init__(self, age_embed_dim=64, num_features=None):
        super().__init__()
        self.age_embed = nn.Sequential(
            nn.Linear(1, age_embed_dim),
            nn.ReLU(),
            nn.Linear(age_embed_dim, age_embed_dim * 2),
            nn.ReLU()
        )

        if num_features is not None:
            # Generate scale and shift parameters
            self.gamma = nn.Linear(age_embed_dim * 2, num_features)
            self.beta = nn.Linear(age_embed_dim * 2, num_features)
            nn.init.zeros_(self.gamma.weight)
            nn.init.zeros_(self.gamma.bias)
            nn.init.zeros_(self.beta.weight)
            nn.init.zeros_(self.beta.bias)
            self.register_buffer("strength", torch.tensor(0.0))

    def set_strength(self, s: float):
        s = float(max(0.0, min(1.0, s)))
        self.strength = torch.as_tensor(s, device=self.strength.device)

    def forward(self, x, age):
        """
        Apply age conditioning to features
        Args:
            x: (B, C, ...) feature tensor
            age: (B, 1) age tensor
        """
        age_feat = self.age_embed(age)  # (B, age_embed_dim * 2)

        if hasattr(self, 'gamma'):
            gamma_raw = self.gamma(age_feat).unsqueeze(-1).unsqueeze(-1).unsqueeze(-1)
            beta_raw = self.beta(age_feat).unsqueeze(-1).unsqueeze(-1).unsqueeze(-1)

            # 有界（避免把 logits 推爆），并用 strength 做门控，初期~0，逐步拉到1
            gamma = 0.1 * torch.tanh(gamma_raw) * self.strength
            beta = 0.1 * torch.tanh(beta_raw) * self.strength

            return x * (1 + gamma) + beta
        else:
            return age_feat


<<<<<<< HEAD
class VolumePredictor(nn.Module):
    """Predict expected volume fractions for each class given age."""

    def __init__(self, num_classes, age_embed_dim=64):
        super().__init__()
        self.num_classes = num_classes

        # Age encoder
        self.age_encoder = nn.Sequential(
            nn.Linear(1, age_embed_dim),
            nn.ReLU(),
            nn.Linear(age_embed_dim, age_embed_dim * 2),
            nn.ReLU()
        )

        # Volume predictor for each class
        self.volume_mean = nn.Linear(age_embed_dim * 2, num_classes)
        self.volume_std = nn.Linear(age_embed_dim * 2, num_classes)

    def forward(self, age: torch.Tensor) -> Tuple[torch.Tensor, torch.Tensor]:
        """Return age-conditioned fractional volumes and dispersion."""

        age_feat = self.age_encoder(age)

        # Convert unconstrained logits into a simplex so the expected volumes
        # remain comparable with empirical fractions from the priors.
        mean_logits = self.volume_mean(age_feat)
        mean = torch.softmax(mean_logits, dim=1)

        # Dispersion stays positive but does not need to sum to one.
        std = F.softplus(self.volume_std(age_feat)) + 1e-4
        return mean, std
=======
class VolumePredictor(nn.Module):
    """Predict expected volume fractions for each class given age."""

    def __init__(self, num_classes, age_embed_dim=64):
        super().__init__()
        self.num_classes = num_classes

        # Age encoder
        self.age_encoder = nn.Sequential(
            nn.Linear(1, age_embed_dim),
            nn.ReLU(),
            nn.Linear(age_embed_dim, age_embed_dim * 2),
            nn.ReLU()
        )

        # Volume predictor for each class
        self.volume_mean = nn.Linear(age_embed_dim * 2, num_classes)
        self.volume_std = nn.Linear(age_embed_dim * 2, num_classes)

    def forward(self, age: torch.Tensor) -> Tuple[torch.Tensor, torch.Tensor]:
        """Return age-conditioned fractional volumes and dispersion."""

        age_feat = self.age_encoder(age)

        # Convert unconstrained logits into a simplex so the expected volumes
        # remain comparable with empirical fractions from the priors.
        mean_logits = self.volume_mean(age_feat)
        mean = torch.softmax(mean_logits, dim=1)

        # Dispersion stays positive but does not need to sum to one.
        std = F.softplus(self.volume_std(age_feat)) + 1e-4
        return mean, std
>>>>>>> 3268d88f


class ShapeEncoder(nn.Module):
    """Encode shape priors given age"""

    def __init__(self, num_classes, shape_dim=128, age_embed_dim=64):
        super().__init__()
        self.num_classes = num_classes
        self.shape_dim = shape_dim

        # Age encoder
        self.age_encoder = nn.Sequential(
            nn.Linear(1, age_embed_dim),
            nn.ReLU(),
            nn.Linear(age_embed_dim, age_embed_dim * 2),
            nn.ReLU()
        )

        # Shape template generator for each class
        self.shape_generator = nn.Linear(age_embed_dim * 2, num_classes * shape_dim)

    def forward(self, age):
        """
        Generate shape templates given age
        Args:
            age: (B, 1) age tensor
        Returns:
            shapes: (B, C, shape_dim) shape features for each class
        """
        age_feat = self.age_encoder(age)
        shapes = self.shape_generator(age_feat)
        B = age.shape[0]
        shapes = shapes.view(B, self.num_classes, self.shape_dim)
        return shapes


class SimplifiedDAUnetModule(nn.Module):
    def __init__(self, base_model: nn.Module, num_classes: int = 88,
                 roi_size: Tuple[int, int, int] = (96, 96, 96),
                 foreground_only: bool = False, class_prior_path: str = None,
                 enhanced_class_weights: bool = True,
                 use_age_conditioning: bool = True,
                 age_embed_dim: int = 64,
                 volume_statistics_path: str = None,
                 shape_prior_path: str = None,
                 debug_mode: bool = False,
                 debug_step_limit: int = 2):
        super().__init__()
        self.base_model = base_model
        self.num_classes = num_classes
        self.roi_size = roi_size
        self.foreground_only = foreground_only
        self.enhanced_class_weights = enhanced_class_weights
        self.use_age_conditioning = use_age_conditioning
        self.class_weights = self._load_class_weights(class_prior_path)
        self.debug_mode = bool(debug_mode)
        self.debug_step_limit = max(1, int(debug_step_limit)) if self.debug_mode else 0
        self._debug_logged_steps = set()

        is_main = not torch.distributed.is_initialized() or torch.distributed.get_rank() == 0
        if is_main:
            print(f"✅ Simplified DAUnet Module initialized")
            print(f"  Number of classes: {num_classes}")
            print(f"  ROI size: {roi_size}")
            print(f"  Foreground only: {foreground_only}")
            print(f"  Enhanced class weights: {enhanced_class_weights}")
            print(f"  Age conditioning: {use_age_conditioning}")
            if self.class_weights is not None:
                print(
                    f"  Class weights loaded: shape={self.class_weights.shape}, min={self.class_weights.min():.3f}, max={self.class_weights.max():.3f}")
            if self.debug_mode:
                print(f"  🐞 Debug mode enabled for SimplifiedDAUnetModule (first {self.debug_step_limit} steps per epoch)")

        # Age conditioning modules
        if use_age_conditioning:
            # Age conditioner for features
            self.age_conditioner = AgeConditionedModule(age_embed_dim, self.num_classes)

            # Volume predictor
            self.volume_predictor = VolumePredictor(num_classes, age_embed_dim)

            # Shape encoder
            self.shape_encoder = ShapeEncoder(num_classes, shape_dim=128, age_embed_dim=age_embed_dim)

            # Age prediction head (auxiliary task)
            self.age_predictor = nn.Sequential(
                nn.AdaptiveAvgPool3d(1),
                nn.Flatten(),
                nn.Linear(self.num_classes, age_embed_dim),
                nn.ReLU(),
                nn.Linear(age_embed_dim, 1)
            )
<<<<<<< HEAD
            # 默认启用内部体积/年龄辅助任务，让新增的先验在不开关的情况下直接生效
            self.enable_internal_volume_loss = True
            self.volume_loss_weight = 0.1
            # 预注册缓冲区，以便后续可以无缝更新而不会重复注册
            self.register_buffer('_volume_age_bins', None, persistent=False)
            self.register_buffer('_volume_means_table', None, persistent=False)
            self.register_buffer('_volume_stds_table', None, persistent=False)

            # Load volume statistics if available
            self.volume_statistics = self._load_volume_statistics(volume_statistics_path)
            if self.volume_statistics:
                self._initialize_volume_tables()
                if is_main:
                    min_age = float(self._volume_age_bins.min().item())
                    max_age = float(self._volume_age_bins.max().item())
                    print(
                        f"    - Volume priors loaded for {self._volume_age_bins.numel()} ages "
                        f"({min_age:.1f}-{max_age:.1f} weeks)"
                    )

            if is_main:
                print(f"  ✨ Age conditioning modules initialized")
                print(f"    - Feature conditioner")
=======
            # 默认启用内部体积/年龄辅助任务，让新增的先验在不开关的情况下直接生效
            self.enable_internal_volume_loss = True
            self.volume_loss_weight = 0.1
            # 预注册缓冲区，以便后续可以无缝更新而不会重复注册
            self.register_buffer('_volume_age_bins', None, persistent=False)
            self.register_buffer('_volume_means_table', None, persistent=False)
            self.register_buffer('_volume_stds_table', None, persistent=False)

            # Load volume statistics if available
            self.volume_statistics = self._load_volume_statistics(volume_statistics_path)
            if self.volume_statistics:
                self._initialize_volume_tables()
                if is_main:
                    min_age = float(self._volume_age_bins.min().item())
                    max_age = float(self._volume_age_bins.max().item())
                    print(
                        f"    - Volume priors loaded for {self._volume_age_bins.numel()} ages "
                        f"({min_age:.1f}-{max_age:.1f} weeks)"
                    )

            if is_main:
                print(f"  ✨ Age conditioning modules initialized")
                print(f"    - Feature conditioner")
>>>>>>> 3268d88f
                print(f"    - Volume predictor")
                print(f"    - Shape encoder")
                print(f"    - Age predictor (auxiliary)")

    def _load_class_weights(self, class_prior_path: str) -> Optional[torch.Tensor]:
        is_main = not torch.distributed.is_initialized() or torch.distributed.get_rank() == 0
        if class_prior_path is None or not os.path.exists(class_prior_path):
            if is_main:
                print("  ⚠️  No class prior file provided, using uniform weights")
            return None
        if is_main:
            print(f"  Loading class weights from: {class_prior_path}")
<<<<<<< HEAD
        with open(class_prior_path, 'r') as f:
            prior_data = json.load(f)

        class_ratios = prepare_class_ratios(
            prior_data,
            expected_num_classes=self.num_classes,
            foreground_only=self.foreground_only,
            is_main=is_main,
            context="Class prior"
        )

        if self.foreground_only and is_main:
            print(f"  Foreground-only mode: Using {len(class_ratios)} foreground class ratios")
            print(f"  Model expects {self.num_classes} classes")
=======
        with open(class_prior_path, 'r') as f:
            prior_data = json.load(f)

        class_ratios = prepare_class_ratios(
            prior_data,
            expected_num_classes=self.num_classes,
            foreground_only=self.foreground_only,
            is_main=is_main,
            context="Class prior"
        )

        if self.foreground_only and is_main:
            print(f"  Foreground-only mode: Using {len(class_ratios)} foreground class ratios")
            print(f"  Model expects {self.num_classes} classes")
>>>>>>> 3268d88f
        epsilon = 1e-7
        class_weights = 1.0 / (class_ratios + epsilon)
        if self.enhanced_class_weights:
            if is_main:
                print("  Using enhanced class weighting strategy")
            class_weights = class_weights / class_weights.mean()
            class_weights = np.log1p(class_weights)
            small_class_threshold = 0.001
            small_classes = class_ratios < small_class_threshold
            num_small_classes = small_classes.sum()
            if num_small_classes > 0 and is_main:
                print(f"  Found {num_small_classes} small classes (< 0.1% of voxels)")
                class_weights[small_classes] *= 2.0
                small_indices = np.where(small_classes)[0]
                for idx in small_indices[:5]:
                    if self.foreground_only:
                        original_idx = idx + 1
                    else:
                        original_idx = idx
                    print(
                        f"    Class {idx} (orig {original_idx}): ratio={class_ratios[idx]:.6f}, weight={class_weights[idx]:.3f}")
            class_weights = np.clip(class_weights, 0.1, 20.0)
            class_weights = class_weights / class_weights.mean()
        else:
            if is_main:
                print("  Using standard class weighting strategy")
            class_weights = class_weights / class_weights.mean()
            class_weights = np.sqrt(class_weights)
            class_weights = np.clip(class_weights, 0.1, 10.0)
        if is_main:
            print(f"  Final class weights shape: {class_weights.shape}")
            print(
                f"  Weight statistics: min={class_weights.min():.3f}, max={class_weights.max():.3f}, mean={class_weights.mean():.3f}, std={class_weights.std():.3f}")
            print("  Weight distribution:")
            print(f"    Weights < 0.5: {(class_weights < 0.5).sum()} classes")
            print(f"    Weights 0.5-1.0: {((class_weights >= 0.5) & (class_weights < 1.0)).sum()} classes")
            print(f"    Weights 1.0-2.0: {((class_weights >= 1.0) & (class_weights < 2.0)).sum()} classes")
            print(f"    Weights 2.0-5.0: {((class_weights >= 2.0) & (class_weights < 5.0)).sum()} classes")
            print(f"    Weights > 5.0: {(class_weights >= 5.0).sum()} classes")
        return torch.FloatTensor(class_weights).cuda()

    def _load_volume_statistics(self, volume_statistics_path: str) -> Optional[Dict]:
        """Load precomputed volume statistics per age"""
        if volume_statistics_path is None or not os.path.exists(volume_statistics_path):
            return None
        with open(volume_statistics_path, 'r') as f:
            return json.load(f)

    def _initialize_volume_tables(self) -> None:
        """Convert JSON volume stats into torch tensors for fast interpolation."""

        if not self.volume_statistics:
            return

        age_pairs = sorted((float(age_key), age_key) for age_key in self.volume_statistics.keys())
        ages = [pair[0] for pair in age_pairs]
        means = []
        stds = []
        for _, key in age_pairs:
            entry = self.volume_statistics[key]
            means.append(entry['means'])
            stds.append(entry.get('stds', [0.05] * self.num_classes))

        means_tensor = torch.tensor(means, dtype=torch.float32)
        stds_tensor = torch.tensor(stds, dtype=torch.float32)
        age_tensor = torch.tensor(ages, dtype=torch.float32)

        self._volume_age_bins = age_tensor
        self._volume_means_table = means_tensor
        self._volume_stds_table = stds_tensor

    def _lookup_volume_fraction(
        self, ages: torch.Tensor, device: torch.device
    ) -> Tuple[Optional[torch.Tensor], Optional[torch.Tensor]]:
        """Interpolate expected fractional volumes from empirical statistics."""

        if self._volume_age_bins is None:
            return None, None

        bins = self._volume_age_bins
        means_table = self._volume_means_table
        stds_table = self._volume_stds_table

        if bins.device != device:
            bins = bins.to(device)
        if means_table.device != device:
            means_table = means_table.to(device)
        if stds_table.device != device:
            stds_table = stds_table.to(device)

        ages = ages.view(-1).to(device)

        idx = torch.searchsorted(bins, ages)
        idx1 = torch.clamp(idx, 0, bins.numel() - 1)
        idx0 = torch.clamp(idx1 - 1, 0, bins.numel() - 1)

        denom = (bins[idx1] - bins[idx0]).clamp(min=1e-6)
        t = torch.where(idx1 == idx0, torch.zeros_like(ages), (ages - bins[idx0]) / denom)

        mean = (1 - t).unsqueeze(1) * means_table[idx0] + t.unsqueeze(1) * means_table[idx1]
        std = (1 - t).unsqueeze(1) * stds_table[idx0] + t.unsqueeze(1) * stds_table[idx1]

        mean = mean / (mean.sum(dim=1, keepdim=True) + 1e-8)
        return mean, std

    def _initialize_volume_tables(self) -> None:
        """Convert JSON volume stats into torch tensors for fast interpolation."""

        if not self.volume_statistics:
            return

        age_pairs = sorted((float(age_key), age_key) for age_key in self.volume_statistics.keys())
        ages = [pair[0] for pair in age_pairs]
        means = []
        stds = []
        for _, key in age_pairs:
            entry = self.volume_statistics[key]
            means.append(entry['means'])
            stds.append(entry.get('stds', [0.05] * self.num_classes))

        means_tensor = torch.tensor(means, dtype=torch.float32)
        stds_tensor = torch.tensor(stds, dtype=torch.float32)
        age_tensor = torch.tensor(ages, dtype=torch.float32)

        self._volume_age_bins = age_tensor
        self._volume_means_table = means_tensor
        self._volume_stds_table = stds_tensor

    def _lookup_volume_fraction(
        self, ages: torch.Tensor, device: torch.device
    ) -> Tuple[Optional[torch.Tensor], Optional[torch.Tensor]]:
        """Interpolate expected fractional volumes from empirical statistics."""

        if self._volume_age_bins is None:
            return None, None

        bins = self._volume_age_bins
        means_table = self._volume_means_table
        stds_table = self._volume_stds_table

        if bins.device != device:
            bins = bins.to(device)
        if means_table.device != device:
            means_table = means_table.to(device)
        if stds_table.device != device:
            stds_table = stds_table.to(device)

        ages = ages.view(-1).to(device)

        idx = torch.searchsorted(bins, ages)
        idx1 = torch.clamp(idx, 0, bins.numel() - 1)
        idx0 = torch.clamp(idx1 - 1, 0, bins.numel() - 1)

        denom = (bins[idx1] - bins[idx0]).clamp(min=1e-6)
        t = torch.where(idx1 == idx0, torch.zeros_like(ages), (ages - bins[idx0]) / denom)

        mean = (1 - t).unsqueeze(1) * means_table[idx0] + t.unsqueeze(1) * means_table[idx1]
        std = (1 - t).unsqueeze(1) * stds_table[idx0] + t.unsqueeze(1) * stds_table[idx1]

        mean = mean / (mean.sum(dim=1, keepdim=True) + 1e-8)
        return mean, std

    def _initialize_volume_tables(self) -> None:
        """Convert JSON volume stats into torch tensors for fast interpolation."""

        if not self.volume_statistics:
            return

        age_pairs = sorted((float(age_key), age_key) for age_key in self.volume_statistics.keys())
        ages = [pair[0] for pair in age_pairs]
        means = []
        stds = []
        for _, key in age_pairs:
            entry = self.volume_statistics[key]
            means.append(entry['means'])
            stds.append(entry.get('stds', [0.05] * self.num_classes))

        means_tensor = torch.tensor(means, dtype=torch.float32)
        stds_tensor = torch.tensor(stds, dtype=torch.float32)
        age_tensor = torch.tensor(ages, dtype=torch.float32)

        self._volume_age_bins = age_tensor
        self._volume_means_table = means_tensor
        self._volume_stds_table = stds_tensor

    def _lookup_volume_fraction(
        self, ages: torch.Tensor, device: torch.device
    ) -> Tuple[Optional[torch.Tensor], Optional[torch.Tensor]]:
        """Interpolate expected fractional volumes from empirical statistics."""

        if self._volume_age_bins is None:
            return None, None

        bins = self._volume_age_bins
        means_table = self._volume_means_table
        stds_table = self._volume_stds_table

        if bins.device != device:
            bins = bins.to(device)
        if means_table.device != device:
            means_table = means_table.to(device)
        if stds_table.device != device:
            stds_table = stds_table.to(device)

        ages = ages.view(-1).to(device)

        idx = torch.searchsorted(bins, ages)
        idx1 = torch.clamp(idx, 0, bins.numel() - 1)
        idx0 = torch.clamp(idx1 - 1, 0, bins.numel() - 1)

        denom = (bins[idx1] - bins[idx0]).clamp(min=1e-6)
        t = torch.where(idx1 == idx0, torch.zeros_like(ages), (ages - bins[idx0]) / denom)

        mean = (1 - t).unsqueeze(1) * means_table[idx0] + t.unsqueeze(1) * means_table[idx1]
        std = (1 - t).unsqueeze(1) * stds_table[idx0] + t.unsqueeze(1) * stds_table[idx1]

        mean = mean / (mean.sum(dim=1, keepdim=True) + 1e-8)
        return mean, std

    def _initialize_volume_tables(self) -> None:
        """Convert JSON volume stats into torch tensors for fast interpolation."""

        if not self.volume_statistics:
            return

        age_pairs = sorted((float(age_key), age_key) for age_key in self.volume_statistics.keys())
        ages = [pair[0] for pair in age_pairs]
        means = []
        stds = []
        for _, key in age_pairs:
            entry = self.volume_statistics[key]
            means.append(entry['means'])
            stds.append(entry.get('stds', [0.05] * self.num_classes))

        means_tensor = torch.tensor(means, dtype=torch.float32)
        stds_tensor = torch.tensor(stds, dtype=torch.float32)
        age_tensor = torch.tensor(ages, dtype=torch.float32)

        self.register_buffer('_volume_age_bins', age_tensor, persistent=False)
        self.register_buffer('_volume_means_table', means_tensor, persistent=False)
        self.register_buffer('_volume_stds_table', stds_tensor, persistent=False)

    def _lookup_volume_fraction(
        self, ages: torch.Tensor, device: torch.device
    ) -> Tuple[Optional[torch.Tensor], Optional[torch.Tensor]]:
        """Interpolate expected fractional volumes from empirical statistics."""

        if self._volume_age_bins is None:
            return None, None

        bins = self._volume_age_bins
        means_table = self._volume_means_table
        stds_table = self._volume_stds_table

        if bins.device != device:
            bins = bins.to(device)
        if means_table.device != device:
            means_table = means_table.to(device)
        if stds_table.device != device:
            stds_table = stds_table.to(device)

        ages = ages.view(-1).to(device)

        idx = torch.searchsorted(bins, ages)
        idx1 = torch.clamp(idx, 0, bins.numel() - 1)
        idx0 = torch.clamp(idx1 - 1, 0, bins.numel() - 1)

        denom = (bins[idx1] - bins[idx0]).clamp(min=1e-6)
        t = torch.where(idx1 == idx0, torch.zeros_like(ages), (ages - bins[idx0]) / denom)

        mean = (1 - t).unsqueeze(1) * means_table[idx0] + t.unsqueeze(1) * means_table[idx1]
        std = (1 - t).unsqueeze(1) * stds_table[idx0] + t.unsqueeze(1) * stds_table[idx1]

        mean = mean / (mean.sum(dim=1, keepdim=True) + 1e-8)
        return mean, std

    def get_small_class_indices(self, top_k: int = 20) -> Optional[np.ndarray]:
        if self.class_weights is None:
            return None
        weights_np = self.class_weights.cpu().numpy()
        small_class_indices = np.argsort(weights_np)[-top_k:]
        return small_class_indices

    def forward(self, x: torch.Tensor, age: Optional[torch.Tensor] = None):
        """
        Forward pass with optional age conditioning
        Args:
            x: (B, C, X, Y, Z) input image
            age: (B, 1) age tensor
        """
        # Get base features
        features = self.base_model(x)

        # Apply age conditioning if available
        if self.use_age_conditioning and age is not None:
            features = self.age_conditioner(features, age)

        return features

<<<<<<< HEAD
    def compute_losses(self, source_images: torch.Tensor, source_labels: torch.Tensor,
                       seg_criterion: nn.Module, source_ages: Optional[torch.Tensor] = None,
                       step: int = 0) -> Dict[str, torch.Tensor]:
        losses: Dict[str, torch.Tensor] = {}
        is_main = not torch.distributed.is_initialized() or torch.distributed.get_rank() == 0
        debug_active = self.debug_mode and (step < self.debug_step_limit) and is_main

        with torch.no_grad():
            unique_labels = torch.unique(source_labels)
            min_label = unique_labels.min().item()
            max_label = unique_labels.max().item()
            if step == 0 and is_main and max_label >= self.num_classes:
                print(f"\n🔍 Label Check (step {step}):")
                print(f"  Unique labels count: {len(unique_labels)}")
                print(f"  Range: [{min_label}, {max_label}]")
                print(f"  Model expects: -1 (ignored) and 0 to {self.num_classes - 1}")
            if max_label >= self.num_classes:
                if is_main:
                    print(f"  ⚠️  Clamping labels from {max_label} to {self.num_classes - 1}")
                valid_mask = source_labels >= 0
                source_labels = torch.where(
                    valid_mask,
                    torch.clamp(source_labels, min=0, max=self.num_classes - 1),
                    source_labels,
                )
            if debug_active and step not in self._debug_logged_steps:
                neg_count = int((source_labels == -1).sum().item())
                img_view = source_images.detach()
                msg = (
                    "\n🐞 [SimplifiedDAUnet][Step {step}] Input diagnostics\n"
                    "  Images: shape={img_shape}, dtype={img_dtype}, min={img_min:.4f}, max={img_max:.4f}, "
                    "mean={img_mean:.4f}, std={img_std:.4f}\n"
                    "  Labels: shape={lbl_shape}, dtype={lbl_dtype}, unique={uniq_cnt}, "
                    "range=[{lbl_min}, {lbl_max}], ignored(-1)={neg_cnt}"
                ).format(
                    step=step,
                    img_shape=tuple(source_images.shape),
                    img_dtype=source_images.dtype,
                    img_min=img_view.min(),
                    img_max=img_view.max(),
                    img_mean=img_view.mean(),
                    img_std=img_view.std(),
                    lbl_shape=tuple(source_labels.shape),
                    lbl_dtype=source_labels.dtype,
                    uniq_cnt=len(unique_labels),
                    lbl_min=min_label,
                    lbl_max=max_label,
                    neg_cnt=neg_count,
                )
                print(msg)
                if source_ages is not None:
                    ages_np = source_ages.detach().cpu().flatten()
                    print(
                        "  Ages: min={:.2f}, max={:.2f}, mean={:.2f}".format(
                            ages_np.min(), ages_np.max(), ages_np.mean()
                        )
                    )

        if len(source_labels.shape) == 4:
            source_labels = source_labels.unsqueeze(1)

        # Forward with age conditioning
        source_seg = self.forward(source_images, source_ages)

        if step == 0 and is_main:
            print(f"  Model output shape: {source_seg.shape}")
            print(f"  Labels shape: {source_labels.shape}")
            if source_ages is not None:
                print(f"  Age range in batch: [{source_ages.min():.1f}, {source_ages.max():.1f}]")

        if debug_active and step not in self._debug_logged_steps:
            with torch.no_grad():
                logits = source_seg.detach()
                print(
                    "  Logits stats: min={:.4f}, max={:.4f}, mean={:.4f}, std={:.4f}".format(
                        logits.min(), logits.max(), logits.mean(), logits.std()
                    )
                )
                if torch.isnan(logits).any():
                    print(
                        f"  ⚠️  NaNs detected in logits! count={int(torch.isnan(logits).sum().item())}"
                    )
                probs = torch.softmax(logits, dim=1)
                probs_sum = probs.sum(dim=(2, 3, 4))
                total_mass = probs_sum[0].sum().clamp(min=1e-6)
                frac = probs_sum[0] / total_mass
                topk = torch.topk(frac, k=min(5, frac.numel()))
                top_entries = ", ".join(
                    f"c{idx}={frac[idx].item():.4f}" for idx in topk.indices.cpu().tolist()
                )
                print(f"  Top-{topk.indices.numel()} predicted fractions (sample 0): {top_entries}")

        try:
            seg_loss_output = seg_criterion(source_seg, source_labels)
        except RuntimeError as e:
            if is_main:
=======
    def compute_losses(self, source_images: torch.Tensor, source_labels: torch.Tensor,
                       seg_criterion: nn.Module, source_ages: Optional[torch.Tensor] = None,
                       step: int = 0) -> Dict[str, torch.Tensor]:
        losses: Dict[str, torch.Tensor] = {}
        is_main = not torch.distributed.is_initialized() or torch.distributed.get_rank() == 0
        debug_active = self.debug_mode and (step < self.debug_step_limit) and is_main

        with torch.no_grad():
            unique_labels = torch.unique(source_labels)
            min_label = unique_labels.min().item()
            max_label = unique_labels.max().item()
            if step == 0 and is_main and max_label >= self.num_classes:
                print(f"\n🔍 Label Check (step {step}):")
                print(f"  Unique labels count: {len(unique_labels)}")
                print(f"  Range: [{min_label}, {max_label}]")
                print(f"  Model expects: -1 (ignored) and 0 to {self.num_classes - 1}")
            if max_label >= self.num_classes:
                if is_main:
                    print(f"  ⚠️  Clamping labels from {max_label} to {self.num_classes - 1}")
                valid_mask = source_labels >= 0
                source_labels = torch.where(
                    valid_mask,
                    torch.clamp(source_labels, min=0, max=self.num_classes - 1),
                    source_labels,
                )
            if debug_active and step not in self._debug_logged_steps:
                neg_count = int((source_labels == -1).sum().item())
                img_view = source_images.detach()
                msg = (
                    "\n🐞 [SimplifiedDAUnet][Step {step}] Input diagnostics\n"
                    "  Images: shape={img_shape}, dtype={img_dtype}, min={img_min:.4f}, max={img_max:.4f}, "
                    "mean={img_mean:.4f}, std={img_std:.4f}\n"
                    "  Labels: shape={lbl_shape}, dtype={lbl_dtype}, unique={uniq_cnt}, "
                    "range=[{lbl_min}, {lbl_max}], ignored(-1)={neg_cnt}"
                ).format(
                    step=step,
                    img_shape=tuple(source_images.shape),
                    img_dtype=source_images.dtype,
                    img_min=img_view.min(),
                    img_max=img_view.max(),
                    img_mean=img_view.mean(),
                    img_std=img_view.std(),
                    lbl_shape=tuple(source_labels.shape),
                    lbl_dtype=source_labels.dtype,
                    uniq_cnt=len(unique_labels),
                    lbl_min=min_label,
                    lbl_max=max_label,
                    neg_cnt=neg_count,
                )
                print(msg)
                if source_ages is not None:
                    ages_np = source_ages.detach().cpu().flatten()
                    print(
                        "  Ages: min={:.2f}, max={:.2f}, mean={:.2f}".format(
                            ages_np.min(), ages_np.max(), ages_np.mean()
                        )
                    )

        if len(source_labels.shape) == 4:
            source_labels = source_labels.unsqueeze(1)

        # Forward with age conditioning
        source_seg = self.forward(source_images, source_ages)

        if step == 0 and is_main:
            print(f"  Model output shape: {source_seg.shape}")
            print(f"  Labels shape: {source_labels.shape}")
            if source_ages is not None:
                print(f"  Age range in batch: [{source_ages.min():.1f}, {source_ages.max():.1f}]")

        if debug_active and step not in self._debug_logged_steps:
            with torch.no_grad():
                logits = source_seg.detach()
                print(
                    "  Logits stats: min={:.4f}, max={:.4f}, mean={:.4f}, std={:.4f}".format(
                        logits.min(), logits.max(), logits.mean(), logits.std()
                    )
                )
                if torch.isnan(logits).any():
                    print(
                        f"  ⚠️  NaNs detected in logits! count={int(torch.isnan(logits).sum().item())}"
                    )
                probs = torch.softmax(logits, dim=1)
                probs_sum = probs.sum(dim=(2, 3, 4))
                total_mass = probs_sum[0].sum().clamp(min=1e-6)
                frac = probs_sum[0] / total_mass
                topk = torch.topk(frac, k=min(5, frac.numel()))
                top_entries = ", ".join(
                    f"c{idx}={frac[idx].item():.4f}" for idx in topk.indices.cpu().tolist()
                )
                print(f"  Top-{topk.indices.numel()} predicted fractions (sample 0): {top_entries}")

        try:
            seg_loss_output = seg_criterion(source_seg, source_labels)
        except RuntimeError as e:
            if is_main:
>>>>>>> 3268d88f
                print(f"\n⌠Loss computation failed!")
                print(f"  Error: {str(e)}")
                with torch.no_grad():
                    print(f"  Label stats: min={source_labels.min()}, max={source_labels.max()}")
                    print(f"  Unique labels: {torch.unique(source_labels).cpu().tolist()}")
            raise

        if isinstance(seg_loss_output, tuple):
            seg_loss, seg_loss_components = seg_loss_output
        else:
            seg_loss = seg_loss_output
            seg_loss_components = None
<<<<<<< HEAD

        losses['seg_loss'] = seg_loss
        if seg_loss_components:
            losses['seg_loss_components'] = seg_loss_components
            if debug_active and step not in self._debug_logged_steps:
                print("  Segmentation loss components:")
                for key, value in seg_loss_components.items():
                    print(f"    {key}: {float(value):.6f}")

        if debug_active and step not in self._debug_logged_steps:
            print(f"  Segmentation loss (combined): {seg_loss.item():.6f}")

        # Age prediction loss (auxiliary task)
        if self.use_age_conditioning and source_ages is not None and getattr(self, "enable_internal_volume_loss", False):
            predicted_age = self.age_predictor(source_seg)
            age_loss = F.smooth_l1_loss(predicted_age, source_ages)
            losses['age_loss'] = age_loss * 0.01  # Small weight for auxiliary task
            if debug_active and step not in self._debug_logged_steps:
                print(f"  Age auxiliary loss: {losses['age_loss'].item():.6f}")

        # Volume consistency loss
        if self.use_age_conditioning and source_ages is not None and getattr(self, "enable_internal_volume_loss", False):
            # Get predicted volumes from softmax probabilities
            probs = F.softmax(source_seg, dim=1)
            predicted_volumes = probs.sum(dim=(2, 3, 4))  # (B, C)
            voxel_totals = predicted_volumes.sum(dim=1, keepdim=True).clamp(min=1e-6)
            predicted_fractions = predicted_volumes / voxel_totals

            # Get expected fractional volumes given age
            expected_fraction, expected_std = self._lookup_volume_fraction(source_ages, source_seg.device)
            if expected_fraction is None:
                expected_fraction, expected_std = self.volume_predictor(source_ages)

            volume_loss_raw = F.smooth_l1_loss(predicted_fractions, expected_fraction)
            losses['volume_loss'] = volume_loss_raw * self.volume_loss_weight

            if debug_active and step not in self._debug_logged_steps:
                pv = predicted_volumes[0].detach()
                pv_total = float(pv.sum().item())
                ef = expected_fraction[0].detach()
                ef_counts = ef * pv_total
                pv_frac = (pv.float() / max(pv_total, 1e-6)).cpu().numpy()
                ev_frac = ef.float().cpu().numpy()
                diff = pv_frac - ev_frac
                top_diff_idx = np.argsort(np.abs(diff))[-5:][::-1]
                diff_str = ", ".join(
                    f"c{int(idx)}={diff[idx]:+.4f}" for idx in top_diff_idx
                )
                print(
                    "  Internal volume diagnostics: total_pred={:.1f}, total_exp={:.1f}, raw_loss={:.4f}, scaled={:.4f}".format(
                        pv_total,
                        float(ef_counts.sum().item()),
                        volume_loss_raw.item(),
                        losses['volume_loss'].item(),
                    )
                )
                print(f"  Top fraction gaps (pred-exp): {diff_str}")

        # Total loss
        total_loss = seg_loss
        if 'age_loss' in losses:
            total_loss = total_loss + losses['age_loss']
=======

        losses['seg_loss'] = seg_loss
        if seg_loss_components:
            losses['seg_loss_components'] = seg_loss_components
            if debug_active and step not in self._debug_logged_steps:
                print("  Segmentation loss components:")
                for key, value in seg_loss_components.items():
                    print(f"    {key}: {float(value):.6f}")

        if debug_active and step not in self._debug_logged_steps:
            print(f"  Segmentation loss (combined): {seg_loss.item():.6f}")

        # Age prediction loss (auxiliary task)
        if self.use_age_conditioning and source_ages is not None and getattr(self, "enable_internal_volume_loss", False):
            predicted_age = self.age_predictor(source_seg)
            age_loss = F.smooth_l1_loss(predicted_age, source_ages)
            losses['age_loss'] = age_loss * 0.01  # Small weight for auxiliary task
            if debug_active and step not in self._debug_logged_steps:
                print(f"  Age auxiliary loss: {losses['age_loss'].item():.6f}")

        # Volume consistency loss
        if self.use_age_conditioning and source_ages is not None and getattr(self, "enable_internal_volume_loss", False):
            # Get predicted volumes from softmax probabilities
            probs = F.softmax(source_seg, dim=1)
            predicted_volumes = probs.sum(dim=(2, 3, 4))  # (B, C)
            voxel_totals = predicted_volumes.sum(dim=1, keepdim=True).clamp(min=1e-6)
            predicted_fractions = predicted_volumes / voxel_totals

            # Get expected fractional volumes given age
            expected_fraction, expected_std = self._lookup_volume_fraction(source_ages, source_seg.device)
            if expected_fraction is None:
                expected_fraction, expected_std = self.volume_predictor(source_ages)

            volume_loss_raw = F.smooth_l1_loss(predicted_fractions, expected_fraction)
            losses['volume_loss'] = volume_loss_raw * self.volume_loss_weight

            if debug_active and step not in self._debug_logged_steps:
                pv = predicted_volumes[0].detach()
                pv_total = float(pv.sum().item())
                ef = expected_fraction[0].detach()
                ef_counts = ef * pv_total
                pv_frac = (pv.float() / max(pv_total, 1e-6)).cpu().numpy()
                ev_frac = ef.float().cpu().numpy()
                diff = pv_frac - ev_frac
                top_diff_idx = np.argsort(np.abs(diff))[-5:][::-1]
                diff_str = ", ".join(
                    f"c{int(idx)}={diff[idx]:+.4f}" for idx in top_diff_idx
                )
                print(
                    "  Internal volume diagnostics: total_pred={:.1f}, total_exp={:.1f}, raw_loss={:.4f}, scaled={:.4f}".format(
                        pv_total,
                        float(ef_counts.sum().item()),
                        volume_loss_raw.item(),
                        losses['volume_loss'].item(),
                    )
                )
                print(f"  Top fraction gaps (pred-exp): {diff_str}")

        # Total loss
        total_loss = seg_loss
        if 'age_loss' in losses:
            total_loss = total_loss + losses['age_loss']
>>>>>>> 3268d88f
        if 'volume_loss' in losses:
            total_loss = total_loss + losses['volume_loss']

        losses['total'] = total_loss
        losses['logits'] = source_seg

        if debug_active and step not in self._debug_logged_steps:
            print(f"  Total loss: {total_loss.item():.6f}")
            if torch.cuda.is_available():
                mem_alloc = torch.cuda.memory_allocated(source_seg.device) / (1024 ** 3)
                mem_max = torch.cuda.max_memory_allocated(source_seg.device) / (1024 ** 3)
                print(f"  CUDA memory: alloc={mem_alloc:.2f} GB, max_alloc={mem_max:.2f} GB")
            self._debug_logged_steps.add(step)

        return losses
<|MERGE_RESOLUTION|>--- conflicted
+++ resolved
@@ -1,1266 +1,1024 @@
-import torch
-import torch.nn as nn
-import torch.nn.functional as F
-import numpy as np
-from typing import Dict, Tuple, Optional, List
-import json
-import os
-
-
-_FOREGROUND_ONLY_MODES = {"foreground_only", "foreground-only", "foreground"}
-
-
-def prepare_class_ratios(prior_data: Dict,
-                         expected_num_classes: int,
-                         foreground_only: bool,
-                         *,
-                         is_main: bool = False,
-                         context: str = "class prior") -> np.ndarray:
-    """Normalize class ratios from a prior file to match the label space.
-
-    This helper inspects the metadata stored in the prior JSON and removes or
-    injects the background entry when necessary.  It prevents accidental
-    off-by-one errors when a foreground-only prior (87 classes) is used with a
-    foreground-only training setup, while still supporting the older 88-class
-    priors that include background statistics.
-    """
-
-    class_ratios = np.asarray(prior_data.get("class_ratios", []), dtype=np.float64)
-    mode = str(prior_data.get("mode", "")).lower()
-    removed_background = False
-
-    if foreground_only:
-        # Drop the leading background bin only when the prior explicitly
-        # includes it.  New foreground-only priors already have 87 entries and
-        # should stay untouched.
-        if mode not in _FOREGROUND_ONLY_MODES and class_ratios.size > 0:
-            class_ratios = class_ratios[1:]
-            removed_background = True
-        elif class_ratios.size == expected_num_classes + 1:
-            class_ratios = class_ratios[1:]
-            removed_background = True
-    else:
-        # If we are training with background but the prior was generated in
-        # foreground-only mode, add a synthetic background bin so the tensor
-        # shapes remain consistent.
-        if mode in _FOREGROUND_ONLY_MODES:
-            background_ratio = prior_data.get("background_ratio")
-            if background_ratio is None:
-                background_ratio = max(0.0, 1.0 - class_ratios.sum())
-            class_ratios = np.concatenate(([background_ratio], class_ratios))
-
-    if class_ratios.size != expected_num_classes:
-        if class_ratios.size > expected_num_classes:
-            if is_main:
-                print(f"  ⚠️  {context}: trimming ratios from {class_ratios.size} to {expected_num_classes}")
-            class_ratios = class_ratios[:expected_num_classes]
-        else:
-            if is_main:
-                print(f"  ⚠️  {context}: padding ratios from {class_ratios.size} to {expected_num_classes}")
-            class_ratios = np.pad(class_ratios, (0, expected_num_classes - class_ratios.size), constant_values=0.0)
-
-    if removed_background and is_main and foreground_only:
-        print(f"  Detected and removed background entry to keep {expected_num_classes} foreground classes")
-
-    ratio_sum = class_ratios.sum()
-    if ratio_sum <= 0 and is_main:
-        print(f"  ⚠️  {context}: class ratio sum is {ratio_sum:.6f}. Please verify the prior file.")
-
-    return class_ratios
-
-
-_FOREGROUND_ONLY_MODES = {"foreground_only", "foreground-only", "foreground"}
-
-
-def prepare_class_ratios(prior_data: Dict,
-                         expected_num_classes: int,
-                         foreground_only: bool,
-                         *,
-                         is_main: bool = False,
-                         context: str = "class prior") -> np.ndarray:
-    """Normalize class ratios from a prior file to match the label space.
-
-    This helper inspects the metadata stored in the prior JSON and removes or
-    injects the background entry when necessary.  It prevents accidental
-    off-by-one errors when a foreground-only prior (87 classes) is used with a
-    foreground-only training setup, while still supporting the older 88-class
-    priors that include background statistics.
-    """
-
-    class_ratios = np.asarray(prior_data.get("class_ratios", []), dtype=np.float64)
-    mode = str(prior_data.get("mode", "")).lower()
-    removed_background = False
-
-    if foreground_only:
-        # Drop the leading background bin only when the prior explicitly
-        # includes it.  New foreground-only priors already have 87 entries and
-        # should stay untouched.
-        if mode not in _FOREGROUND_ONLY_MODES and class_ratios.size > 0:
-            class_ratios = class_ratios[1:]
-            removed_background = True
-        elif class_ratios.size == expected_num_classes + 1:
-            class_ratios = class_ratios[1:]
-            removed_background = True
-    else:
-        # If we are training with background but the prior was generated in
-        # foreground-only mode, add a synthetic background bin so the tensor
-        # shapes remain consistent.
-        if mode in _FOREGROUND_ONLY_MODES:
-            background_ratio = prior_data.get("background_ratio")
-            if background_ratio is None:
-                background_ratio = max(0.0, 1.0 - class_ratios.sum())
-            class_ratios = np.concatenate(([background_ratio], class_ratios))
-
-    if class_ratios.size != expected_num_classes:
-        if class_ratios.size > expected_num_classes:
-            if is_main:
-                print(f"  ⚠️  {context}: trimming ratios from {class_ratios.size} to {expected_num_classes}")
-            class_ratios = class_ratios[:expected_num_classes]
-        else:
-            if is_main:
-                print(f"  ⚠️  {context}: padding ratios from {class_ratios.size} to {expected_num_classes}")
-            class_ratios = np.pad(class_ratios, (0, expected_num_classes - class_ratios.size), constant_values=0.0)
-
-    if removed_background and is_main and foreground_only:
-        print(f"  Detected and removed background entry to keep {expected_num_classes} foreground classes")
-
-    ratio_sum = class_ratios.sum()
-    if ratio_sum <= 0 and is_main:
-        print(f"  ⚠️  {context}: class ratio sum is {ratio_sum:.6f}. Please verify the prior file.")
-
-    return class_ratios
-
-
-_FOREGROUND_ONLY_MODES = {"foreground_only", "foreground-only", "foreground"}
-
-
-def prepare_class_ratios(prior_data: Dict,
-                         expected_num_classes: int,
-                         foreground_only: bool,
-                         *,
-                         is_main: bool = False,
-                         context: str = "class prior") -> np.ndarray:
-    """Normalize class ratios from a prior file to match the label space.
-
-    This helper inspects the metadata stored in the prior JSON and removes or
-    injects the background entry when necessary.  It prevents accidental
-    off-by-one errors when a foreground-only prior (87 classes) is used with a
-    foreground-only training setup, while still supporting the older 88-class
-    priors that include background statistics.
-    """
-
-    class_ratios = np.asarray(prior_data.get("class_ratios", []), dtype=np.float64)
-    mode = str(prior_data.get("mode", "")).lower()
-    removed_background = False
-
-    if foreground_only:
-        # Drop the leading background bin only when the prior explicitly
-        # includes it.  New foreground-only priors already have 87 entries and
-        # should stay untouched.
-        if mode not in _FOREGROUND_ONLY_MODES and class_ratios.size > 0:
-            class_ratios = class_ratios[1:]
-            removed_background = True
-        elif class_ratios.size == expected_num_classes + 1:
-            class_ratios = class_ratios[1:]
-            removed_background = True
-    else:
-        # If we are training with background but the prior was generated in
-        # foreground-only mode, add a synthetic background bin so the tensor
-        # shapes remain consistent.
-        if mode in _FOREGROUND_ONLY_MODES:
-            background_ratio = prior_data.get("background_ratio")
-            if background_ratio is None:
-                background_ratio = max(0.0, 1.0 - class_ratios.sum())
-            class_ratios = np.concatenate(([background_ratio], class_ratios))
-
-    if class_ratios.size != expected_num_classes:
-        if class_ratios.size > expected_num_classes:
-            if is_main:
-                print(f"  ⚠️  {context}: trimming ratios from {class_ratios.size} to {expected_num_classes}")
-            class_ratios = class_ratios[:expected_num_classes]
-        else:
-            if is_main:
-                print(f"  ⚠️  {context}: padding ratios from {class_ratios.size} to {expected_num_classes}")
-            class_ratios = np.pad(class_ratios, (0, expected_num_classes - class_ratios.size), constant_values=0.0)
-
-    if removed_background and is_main and foreground_only:
-        print(f"  Detected and removed background entry to keep {expected_num_classes} foreground classes")
-
-    ratio_sum = class_ratios.sum()
-    if ratio_sum <= 0 and is_main:
-        print(f"  ⚠️  {context}: class ratio sum is {ratio_sum:.6f}. Please verify the prior file.")
-
-    return class_ratios
-
-
-_FOREGROUND_ONLY_MODES = {"foreground_only", "foreground-only", "foreground"}
-
-
-def prepare_class_ratios(prior_data: Dict,
-                         expected_num_classes: int,
-                         foreground_only: bool,
-                         *,
-                         is_main: bool = False,
-                         context: str = "class prior") -> np.ndarray:
-    """Normalize class ratios from a prior file to match the label space.
-
-    This helper inspects the metadata stored in the prior JSON and removes or
-    injects the background entry when necessary.  It prevents accidental
-    off-by-one errors when a foreground-only prior (87 classes) is used with a
-    foreground-only training setup, while still supporting the older 88-class
-    priors that include background statistics.
-    """
-
-    class_ratios = np.asarray(prior_data.get("class_ratios", []), dtype=np.float64)
-    mode = str(prior_data.get("mode", "")).lower()
-    removed_background = False
-
-    if foreground_only:
-        # Drop the leading background bin only when the prior explicitly
-        # includes it.  New foreground-only priors already have 87 entries and
-        # should stay untouched.
-        if mode not in _FOREGROUND_ONLY_MODES and class_ratios.size > 0:
-            class_ratios = class_ratios[1:]
-            removed_background = True
-        elif class_ratios.size == expected_num_classes + 1:
-            class_ratios = class_ratios[1:]
-            removed_background = True
-    else:
-        # If we are training with background but the prior was generated in
-        # foreground-only mode, add a synthetic background bin so the tensor
-        # shapes remain consistent.
-        if mode in _FOREGROUND_ONLY_MODES:
-            background_ratio = prior_data.get("background_ratio")
-            if background_ratio is None:
-                background_ratio = max(0.0, 1.0 - class_ratios.sum())
-            class_ratios = np.concatenate(([background_ratio], class_ratios))
-
-    if class_ratios.size != expected_num_classes:
-        if class_ratios.size > expected_num_classes:
-            if is_main:
-                print(f"  ⚠️  {context}: trimming ratios from {class_ratios.size} to {expected_num_classes}")
-            class_ratios = class_ratios[:expected_num_classes]
-        else:
-            if is_main:
-                print(f"  ⚠️  {context}: padding ratios from {class_ratios.size} to {expected_num_classes}")
-            class_ratios = np.pad(class_ratios, (0, expected_num_classes - class_ratios.size), constant_values=0.0)
-
-    if removed_background and is_main and foreground_only:
-        print(f"  Detected and removed background entry to keep {expected_num_classes} foreground classes")
-
-    ratio_sum = class_ratios.sum()
-    if ratio_sum <= 0 and is_main:
-        print(f"  ⚠️  {context}: class ratio sum is {ratio_sum:.6f}. Please verify the prior file.")
-
-    return class_ratios
-
-
-_FOREGROUND_ONLY_MODES = {"foreground_only", "foreground-only", "foreground"}
-
-
-def prepare_class_ratios(prior_data: Dict,
-                         expected_num_classes: int,
-                         foreground_only: bool,
-                         *,
-                         is_main: bool = False,
-                         context: str = "class prior") -> np.ndarray:
-    """Normalize class ratios from a prior file to match the label space.
-
-    This helper inspects the metadata stored in the prior JSON and removes or
-    injects the background entry when necessary.  It prevents accidental
-    off-by-one errors when a foreground-only prior (87 classes) is used with a
-    foreground-only training setup, while still supporting the older 88-class
-    priors that include background statistics.
-    """
-
-    class_ratios = np.asarray(prior_data.get("class_ratios", []), dtype=np.float64)
-    mode = str(prior_data.get("mode", "")).lower()
-    removed_background = False
-
-    if foreground_only:
-        # Drop the leading background bin only when the prior explicitly
-        # includes it.  New foreground-only priors already have 87 entries and
-        # should stay untouched.
-        if mode not in _FOREGROUND_ONLY_MODES and class_ratios.size > 0:
-            class_ratios = class_ratios[1:]
-            removed_background = True
-        elif class_ratios.size == expected_num_classes + 1:
-            class_ratios = class_ratios[1:]
-            removed_background = True
-    else:
-        # If we are training with background but the prior was generated in
-        # foreground-only mode, add a synthetic background bin so the tensor
-        # shapes remain consistent.
-        if mode in _FOREGROUND_ONLY_MODES:
-            background_ratio = prior_data.get("background_ratio")
-            if background_ratio is None:
-                background_ratio = max(0.0, 1.0 - class_ratios.sum())
-            class_ratios = np.concatenate(([background_ratio], class_ratios))
-
-    if class_ratios.size != expected_num_classes:
-        if class_ratios.size > expected_num_classes:
-            if is_main:
-                print(f"  ⚠️  {context}: trimming ratios from {class_ratios.size} to {expected_num_classes}")
-            class_ratios = class_ratios[:expected_num_classes]
-        else:
-            if is_main:
-                print(f"  ⚠️  {context}: padding ratios from {class_ratios.size} to {expected_num_classes}")
-            class_ratios = np.pad(class_ratios, (0, expected_num_classes - class_ratios.size), constant_values=0.0)
-
-    if removed_background and is_main and foreground_only:
-        print(f"  Detected and removed background entry to keep {expected_num_classes} foreground classes")
-
-    ratio_sum = class_ratios.sum()
-    if ratio_sum <= 0 and is_main:
-        print(f"  ⚠️  {context}: class ratio sum is {ratio_sum:.6f}. Please verify the prior file.")
-
-    return class_ratios
-
-
-class AgeConditionedModule(nn.Module):
-    """Age conditioning module using FiLM (Feature-wise Linear Modulation)"""
-
-    def __init__(self, age_embed_dim=64, num_features=None):
-        super().__init__()
-        self.age_embed = nn.Sequential(
-            nn.Linear(1, age_embed_dim),
-            nn.ReLU(),
-            nn.Linear(age_embed_dim, age_embed_dim * 2),
-            nn.ReLU()
-        )
-
-        if num_features is not None:
-            # Generate scale and shift parameters
-            self.gamma = nn.Linear(age_embed_dim * 2, num_features)
-            self.beta = nn.Linear(age_embed_dim * 2, num_features)
-            nn.init.zeros_(self.gamma.weight)
-            nn.init.zeros_(self.gamma.bias)
-            nn.init.zeros_(self.beta.weight)
-            nn.init.zeros_(self.beta.bias)
-            self.register_buffer("strength", torch.tensor(0.0))
-
-    def set_strength(self, s: float):
-        s = float(max(0.0, min(1.0, s)))
-        self.strength = torch.as_tensor(s, device=self.strength.device)
-
-    def forward(self, x, age):
-        """
-        Apply age conditioning to features
-        Args:
-            x: (B, C, ...) feature tensor
-            age: (B, 1) age tensor
-        """
-        age_feat = self.age_embed(age)  # (B, age_embed_dim * 2)
-
-        if hasattr(self, 'gamma'):
-            gamma_raw = self.gamma(age_feat).unsqueeze(-1).unsqueeze(-1).unsqueeze(-1)
-            beta_raw = self.beta(age_feat).unsqueeze(-1).unsqueeze(-1).unsqueeze(-1)
-
-            # 有界（避免把 logits 推爆），并用 strength 做门控，初期~0，逐步拉到1
-            gamma = 0.1 * torch.tanh(gamma_raw) * self.strength
-            beta = 0.1 * torch.tanh(beta_raw) * self.strength
-
-            return x * (1 + gamma) + beta
-        else:
-            return age_feat
-
-
-<<<<<<< HEAD
-class VolumePredictor(nn.Module):
-    """Predict expected volume fractions for each class given age."""
-
-    def __init__(self, num_classes, age_embed_dim=64):
-        super().__init__()
-        self.num_classes = num_classes
-
-        # Age encoder
-        self.age_encoder = nn.Sequential(
-            nn.Linear(1, age_embed_dim),
-            nn.ReLU(),
-            nn.Linear(age_embed_dim, age_embed_dim * 2),
-            nn.ReLU()
-        )
-
-        # Volume predictor for each class
-        self.volume_mean = nn.Linear(age_embed_dim * 2, num_classes)
-        self.volume_std = nn.Linear(age_embed_dim * 2, num_classes)
-
-    def forward(self, age: torch.Tensor) -> Tuple[torch.Tensor, torch.Tensor]:
-        """Return age-conditioned fractional volumes and dispersion."""
-
-        age_feat = self.age_encoder(age)
-
-        # Convert unconstrained logits into a simplex so the expected volumes
-        # remain comparable with empirical fractions from the priors.
-        mean_logits = self.volume_mean(age_feat)
-        mean = torch.softmax(mean_logits, dim=1)
-
-        # Dispersion stays positive but does not need to sum to one.
-        std = F.softplus(self.volume_std(age_feat)) + 1e-4
-        return mean, std
-=======
-class VolumePredictor(nn.Module):
-    """Predict expected volume fractions for each class given age."""
-
-    def __init__(self, num_classes, age_embed_dim=64):
-        super().__init__()
-        self.num_classes = num_classes
-
-        # Age encoder
-        self.age_encoder = nn.Sequential(
-            nn.Linear(1, age_embed_dim),
-            nn.ReLU(),
-            nn.Linear(age_embed_dim, age_embed_dim * 2),
-            nn.ReLU()
-        )
-
-        # Volume predictor for each class
-        self.volume_mean = nn.Linear(age_embed_dim * 2, num_classes)
-        self.volume_std = nn.Linear(age_embed_dim * 2, num_classes)
-
-    def forward(self, age: torch.Tensor) -> Tuple[torch.Tensor, torch.Tensor]:
-        """Return age-conditioned fractional volumes and dispersion."""
-
-        age_feat = self.age_encoder(age)
-
-        # Convert unconstrained logits into a simplex so the expected volumes
-        # remain comparable with empirical fractions from the priors.
-        mean_logits = self.volume_mean(age_feat)
-        mean = torch.softmax(mean_logits, dim=1)
-
-        # Dispersion stays positive but does not need to sum to one.
-        std = F.softplus(self.volume_std(age_feat)) + 1e-4
-        return mean, std
->>>>>>> 3268d88f
-
-
-class ShapeEncoder(nn.Module):
-    """Encode shape priors given age"""
-
-    def __init__(self, num_classes, shape_dim=128, age_embed_dim=64):
-        super().__init__()
-        self.num_classes = num_classes
-        self.shape_dim = shape_dim
-
-        # Age encoder
-        self.age_encoder = nn.Sequential(
-            nn.Linear(1, age_embed_dim),
-            nn.ReLU(),
-            nn.Linear(age_embed_dim, age_embed_dim * 2),
-            nn.ReLU()
-        )
-
-        # Shape template generator for each class
-        self.shape_generator = nn.Linear(age_embed_dim * 2, num_classes * shape_dim)
-
-    def forward(self, age):
-        """
-        Generate shape templates given age
-        Args:
-            age: (B, 1) age tensor
-        Returns:
-            shapes: (B, C, shape_dim) shape features for each class
-        """
-        age_feat = self.age_encoder(age)
-        shapes = self.shape_generator(age_feat)
-        B = age.shape[0]
-        shapes = shapes.view(B, self.num_classes, self.shape_dim)
-        return shapes
-
-
-class SimplifiedDAUnetModule(nn.Module):
-    def __init__(self, base_model: nn.Module, num_classes: int = 88,
-                 roi_size: Tuple[int, int, int] = (96, 96, 96),
-                 foreground_only: bool = False, class_prior_path: str = None,
-                 enhanced_class_weights: bool = True,
-                 use_age_conditioning: bool = True,
-                 age_embed_dim: int = 64,
-                 volume_statistics_path: str = None,
-                 shape_prior_path: str = None,
-                 debug_mode: bool = False,
-                 debug_step_limit: int = 2):
-        super().__init__()
-        self.base_model = base_model
-        self.num_classes = num_classes
-        self.roi_size = roi_size
-        self.foreground_only = foreground_only
-        self.enhanced_class_weights = enhanced_class_weights
-        self.use_age_conditioning = use_age_conditioning
-        self.class_weights = self._load_class_weights(class_prior_path)
-        self.debug_mode = bool(debug_mode)
-        self.debug_step_limit = max(1, int(debug_step_limit)) if self.debug_mode else 0
-        self._debug_logged_steps = set()
-
-        is_main = not torch.distributed.is_initialized() or torch.distributed.get_rank() == 0
-        if is_main:
-            print(f"✅ Simplified DAUnet Module initialized")
-            print(f"  Number of classes: {num_classes}")
-            print(f"  ROI size: {roi_size}")
-            print(f"  Foreground only: {foreground_only}")
-            print(f"  Enhanced class weights: {enhanced_class_weights}")
-            print(f"  Age conditioning: {use_age_conditioning}")
-            if self.class_weights is not None:
-                print(
-                    f"  Class weights loaded: shape={self.class_weights.shape}, min={self.class_weights.min():.3f}, max={self.class_weights.max():.3f}")
-            if self.debug_mode:
-                print(f"  🐞 Debug mode enabled for SimplifiedDAUnetModule (first {self.debug_step_limit} steps per epoch)")
-
-        # Age conditioning modules
-        if use_age_conditioning:
-            # Age conditioner for features
-            self.age_conditioner = AgeConditionedModule(age_embed_dim, self.num_classes)
-
-            # Volume predictor
-            self.volume_predictor = VolumePredictor(num_classes, age_embed_dim)
-
-            # Shape encoder
-            self.shape_encoder = ShapeEncoder(num_classes, shape_dim=128, age_embed_dim=age_embed_dim)
-
-            # Age prediction head (auxiliary task)
-            self.age_predictor = nn.Sequential(
-                nn.AdaptiveAvgPool3d(1),
-                nn.Flatten(),
-                nn.Linear(self.num_classes, age_embed_dim),
-                nn.ReLU(),
-                nn.Linear(age_embed_dim, 1)
-            )
-<<<<<<< HEAD
-            # 默认启用内部体积/年龄辅助任务，让新增的先验在不开关的情况下直接生效
-            self.enable_internal_volume_loss = True
-            self.volume_loss_weight = 0.1
-            # 预注册缓冲区，以便后续可以无缝更新而不会重复注册
-            self.register_buffer('_volume_age_bins', None, persistent=False)
-            self.register_buffer('_volume_means_table', None, persistent=False)
-            self.register_buffer('_volume_stds_table', None, persistent=False)
-
-            # Load volume statistics if available
-            self.volume_statistics = self._load_volume_statistics(volume_statistics_path)
-            if self.volume_statistics:
-                self._initialize_volume_tables()
-                if is_main:
-                    min_age = float(self._volume_age_bins.min().item())
-                    max_age = float(self._volume_age_bins.max().item())
-                    print(
-                        f"    - Volume priors loaded for {self._volume_age_bins.numel()} ages "
-                        f"({min_age:.1f}-{max_age:.1f} weeks)"
-                    )
-
-            if is_main:
-                print(f"  ✨ Age conditioning modules initialized")
-                print(f"    - Feature conditioner")
-=======
-            # 默认启用内部体积/年龄辅助任务，让新增的先验在不开关的情况下直接生效
-            self.enable_internal_volume_loss = True
-            self.volume_loss_weight = 0.1
-            # 预注册缓冲区，以便后续可以无缝更新而不会重复注册
-            self.register_buffer('_volume_age_bins', None, persistent=False)
-            self.register_buffer('_volume_means_table', None, persistent=False)
-            self.register_buffer('_volume_stds_table', None, persistent=False)
-
-            # Load volume statistics if available
-            self.volume_statistics = self._load_volume_statistics(volume_statistics_path)
-            if self.volume_statistics:
-                self._initialize_volume_tables()
-                if is_main:
-                    min_age = float(self._volume_age_bins.min().item())
-                    max_age = float(self._volume_age_bins.max().item())
-                    print(
-                        f"    - Volume priors loaded for {self._volume_age_bins.numel()} ages "
-                        f"({min_age:.1f}-{max_age:.1f} weeks)"
-                    )
-
-            if is_main:
-                print(f"  ✨ Age conditioning modules initialized")
-                print(f"    - Feature conditioner")
->>>>>>> 3268d88f
-                print(f"    - Volume predictor")
-                print(f"    - Shape encoder")
-                print(f"    - Age predictor (auxiliary)")
-
-    def _load_class_weights(self, class_prior_path: str) -> Optional[torch.Tensor]:
-        is_main = not torch.distributed.is_initialized() or torch.distributed.get_rank() == 0
-        if class_prior_path is None or not os.path.exists(class_prior_path):
-            if is_main:
-                print("  ⚠️  No class prior file provided, using uniform weights")
-            return None
-        if is_main:
-            print(f"  Loading class weights from: {class_prior_path}")
-<<<<<<< HEAD
-        with open(class_prior_path, 'r') as f:
-            prior_data = json.load(f)
-
-        class_ratios = prepare_class_ratios(
-            prior_data,
-            expected_num_classes=self.num_classes,
-            foreground_only=self.foreground_only,
-            is_main=is_main,
-            context="Class prior"
-        )
-
-        if self.foreground_only and is_main:
-            print(f"  Foreground-only mode: Using {len(class_ratios)} foreground class ratios")
-            print(f"  Model expects {self.num_classes} classes")
-=======
-        with open(class_prior_path, 'r') as f:
-            prior_data = json.load(f)
-
-        class_ratios = prepare_class_ratios(
-            prior_data,
-            expected_num_classes=self.num_classes,
-            foreground_only=self.foreground_only,
-            is_main=is_main,
-            context="Class prior"
-        )
-
-        if self.foreground_only and is_main:
-            print(f"  Foreground-only mode: Using {len(class_ratios)} foreground class ratios")
-            print(f"  Model expects {self.num_classes} classes")
->>>>>>> 3268d88f
-        epsilon = 1e-7
-        class_weights = 1.0 / (class_ratios + epsilon)
-        if self.enhanced_class_weights:
-            if is_main:
-                print("  Using enhanced class weighting strategy")
-            class_weights = class_weights / class_weights.mean()
-            class_weights = np.log1p(class_weights)
-            small_class_threshold = 0.001
-            small_classes = class_ratios < small_class_threshold
-            num_small_classes = small_classes.sum()
-            if num_small_classes > 0 and is_main:
-                print(f"  Found {num_small_classes} small classes (< 0.1% of voxels)")
-                class_weights[small_classes] *= 2.0
-                small_indices = np.where(small_classes)[0]
-                for idx in small_indices[:5]:
-                    if self.foreground_only:
-                        original_idx = idx + 1
-                    else:
-                        original_idx = idx
-                    print(
-                        f"    Class {idx} (orig {original_idx}): ratio={class_ratios[idx]:.6f}, weight={class_weights[idx]:.3f}")
-            class_weights = np.clip(class_weights, 0.1, 20.0)
-            class_weights = class_weights / class_weights.mean()
-        else:
-            if is_main:
-                print("  Using standard class weighting strategy")
-            class_weights = class_weights / class_weights.mean()
-            class_weights = np.sqrt(class_weights)
-            class_weights = np.clip(class_weights, 0.1, 10.0)
-        if is_main:
-            print(f"  Final class weights shape: {class_weights.shape}")
-            print(
-                f"  Weight statistics: min={class_weights.min():.3f}, max={class_weights.max():.3f}, mean={class_weights.mean():.3f}, std={class_weights.std():.3f}")
-            print("  Weight distribution:")
-            print(f"    Weights < 0.5: {(class_weights < 0.5).sum()} classes")
-            print(f"    Weights 0.5-1.0: {((class_weights >= 0.5) & (class_weights < 1.0)).sum()} classes")
-            print(f"    Weights 1.0-2.0: {((class_weights >= 1.0) & (class_weights < 2.0)).sum()} classes")
-            print(f"    Weights 2.0-5.0: {((class_weights >= 2.0) & (class_weights < 5.0)).sum()} classes")
-            print(f"    Weights > 5.0: {(class_weights >= 5.0).sum()} classes")
-        return torch.FloatTensor(class_weights).cuda()
-
-    def _load_volume_statistics(self, volume_statistics_path: str) -> Optional[Dict]:
-        """Load precomputed volume statistics per age"""
-        if volume_statistics_path is None or not os.path.exists(volume_statistics_path):
-            return None
-        with open(volume_statistics_path, 'r') as f:
-            return json.load(f)
-
-    def _initialize_volume_tables(self) -> None:
-        """Convert JSON volume stats into torch tensors for fast interpolation."""
-
-        if not self.volume_statistics:
-            return
-
-        age_pairs = sorted((float(age_key), age_key) for age_key in self.volume_statistics.keys())
-        ages = [pair[0] for pair in age_pairs]
-        means = []
-        stds = []
-        for _, key in age_pairs:
-            entry = self.volume_statistics[key]
-            means.append(entry['means'])
-            stds.append(entry.get('stds', [0.05] * self.num_classes))
-
-        means_tensor = torch.tensor(means, dtype=torch.float32)
-        stds_tensor = torch.tensor(stds, dtype=torch.float32)
-        age_tensor = torch.tensor(ages, dtype=torch.float32)
-
-        self._volume_age_bins = age_tensor
-        self._volume_means_table = means_tensor
-        self._volume_stds_table = stds_tensor
-
-    def _lookup_volume_fraction(
-        self, ages: torch.Tensor, device: torch.device
-    ) -> Tuple[Optional[torch.Tensor], Optional[torch.Tensor]]:
-        """Interpolate expected fractional volumes from empirical statistics."""
-
-        if self._volume_age_bins is None:
-            return None, None
-
-        bins = self._volume_age_bins
-        means_table = self._volume_means_table
-        stds_table = self._volume_stds_table
-
-        if bins.device != device:
-            bins = bins.to(device)
-        if means_table.device != device:
-            means_table = means_table.to(device)
-        if stds_table.device != device:
-            stds_table = stds_table.to(device)
-
-        ages = ages.view(-1).to(device)
-
-        idx = torch.searchsorted(bins, ages)
-        idx1 = torch.clamp(idx, 0, bins.numel() - 1)
-        idx0 = torch.clamp(idx1 - 1, 0, bins.numel() - 1)
-
-        denom = (bins[idx1] - bins[idx0]).clamp(min=1e-6)
-        t = torch.where(idx1 == idx0, torch.zeros_like(ages), (ages - bins[idx0]) / denom)
-
-        mean = (1 - t).unsqueeze(1) * means_table[idx0] + t.unsqueeze(1) * means_table[idx1]
-        std = (1 - t).unsqueeze(1) * stds_table[idx0] + t.unsqueeze(1) * stds_table[idx1]
-
-        mean = mean / (mean.sum(dim=1, keepdim=True) + 1e-8)
-        return mean, std
-
-    def _initialize_volume_tables(self) -> None:
-        """Convert JSON volume stats into torch tensors for fast interpolation."""
-
-        if not self.volume_statistics:
-            return
-
-        age_pairs = sorted((float(age_key), age_key) for age_key in self.volume_statistics.keys())
-        ages = [pair[0] for pair in age_pairs]
-        means = []
-        stds = []
-        for _, key in age_pairs:
-            entry = self.volume_statistics[key]
-            means.append(entry['means'])
-            stds.append(entry.get('stds', [0.05] * self.num_classes))
-
-        means_tensor = torch.tensor(means, dtype=torch.float32)
-        stds_tensor = torch.tensor(stds, dtype=torch.float32)
-        age_tensor = torch.tensor(ages, dtype=torch.float32)
-
-        self._volume_age_bins = age_tensor
-        self._volume_means_table = means_tensor
-        self._volume_stds_table = stds_tensor
-
-    def _lookup_volume_fraction(
-        self, ages: torch.Tensor, device: torch.device
-    ) -> Tuple[Optional[torch.Tensor], Optional[torch.Tensor]]:
-        """Interpolate expected fractional volumes from empirical statistics."""
-
-        if self._volume_age_bins is None:
-            return None, None
-
-        bins = self._volume_age_bins
-        means_table = self._volume_means_table
-        stds_table = self._volume_stds_table
-
-        if bins.device != device:
-            bins = bins.to(device)
-        if means_table.device != device:
-            means_table = means_table.to(device)
-        if stds_table.device != device:
-            stds_table = stds_table.to(device)
-
-        ages = ages.view(-1).to(device)
-
-        idx = torch.searchsorted(bins, ages)
-        idx1 = torch.clamp(idx, 0, bins.numel() - 1)
-        idx0 = torch.clamp(idx1 - 1, 0, bins.numel() - 1)
-
-        denom = (bins[idx1] - bins[idx0]).clamp(min=1e-6)
-        t = torch.where(idx1 == idx0, torch.zeros_like(ages), (ages - bins[idx0]) / denom)
-
-        mean = (1 - t).unsqueeze(1) * means_table[idx0] + t.unsqueeze(1) * means_table[idx1]
-        std = (1 - t).unsqueeze(1) * stds_table[idx0] + t.unsqueeze(1) * stds_table[idx1]
-
-        mean = mean / (mean.sum(dim=1, keepdim=True) + 1e-8)
-        return mean, std
-
-    def _initialize_volume_tables(self) -> None:
-        """Convert JSON volume stats into torch tensors for fast interpolation."""
-
-        if not self.volume_statistics:
-            return
-
-        age_pairs = sorted((float(age_key), age_key) for age_key in self.volume_statistics.keys())
-        ages = [pair[0] for pair in age_pairs]
-        means = []
-        stds = []
-        for _, key in age_pairs:
-            entry = self.volume_statistics[key]
-            means.append(entry['means'])
-            stds.append(entry.get('stds', [0.05] * self.num_classes))
-
-        means_tensor = torch.tensor(means, dtype=torch.float32)
-        stds_tensor = torch.tensor(stds, dtype=torch.float32)
-        age_tensor = torch.tensor(ages, dtype=torch.float32)
-
-        self._volume_age_bins = age_tensor
-        self._volume_means_table = means_tensor
-        self._volume_stds_table = stds_tensor
-
-    def _lookup_volume_fraction(
-        self, ages: torch.Tensor, device: torch.device
-    ) -> Tuple[Optional[torch.Tensor], Optional[torch.Tensor]]:
-        """Interpolate expected fractional volumes from empirical statistics."""
-
-        if self._volume_age_bins is None:
-            return None, None
-
-        bins = self._volume_age_bins
-        means_table = self._volume_means_table
-        stds_table = self._volume_stds_table
-
-        if bins.device != device:
-            bins = bins.to(device)
-        if means_table.device != device:
-            means_table = means_table.to(device)
-        if stds_table.device != device:
-            stds_table = stds_table.to(device)
-
-        ages = ages.view(-1).to(device)
-
-        idx = torch.searchsorted(bins, ages)
-        idx1 = torch.clamp(idx, 0, bins.numel() - 1)
-        idx0 = torch.clamp(idx1 - 1, 0, bins.numel() - 1)
-
-        denom = (bins[idx1] - bins[idx0]).clamp(min=1e-6)
-        t = torch.where(idx1 == idx0, torch.zeros_like(ages), (ages - bins[idx0]) / denom)
-
-        mean = (1 - t).unsqueeze(1) * means_table[idx0] + t.unsqueeze(1) * means_table[idx1]
-        std = (1 - t).unsqueeze(1) * stds_table[idx0] + t.unsqueeze(1) * stds_table[idx1]
-
-        mean = mean / (mean.sum(dim=1, keepdim=True) + 1e-8)
-        return mean, std
-
-    def _initialize_volume_tables(self) -> None:
-        """Convert JSON volume stats into torch tensors for fast interpolation."""
-
-        if not self.volume_statistics:
-            return
-
-        age_pairs = sorted((float(age_key), age_key) for age_key in self.volume_statistics.keys())
-        ages = [pair[0] for pair in age_pairs]
-        means = []
-        stds = []
-        for _, key in age_pairs:
-            entry = self.volume_statistics[key]
-            means.append(entry['means'])
-            stds.append(entry.get('stds', [0.05] * self.num_classes))
-
-        means_tensor = torch.tensor(means, dtype=torch.float32)
-        stds_tensor = torch.tensor(stds, dtype=torch.float32)
-        age_tensor = torch.tensor(ages, dtype=torch.float32)
-
-        self.register_buffer('_volume_age_bins', age_tensor, persistent=False)
-        self.register_buffer('_volume_means_table', means_tensor, persistent=False)
-        self.register_buffer('_volume_stds_table', stds_tensor, persistent=False)
-
-    def _lookup_volume_fraction(
-        self, ages: torch.Tensor, device: torch.device
-    ) -> Tuple[Optional[torch.Tensor], Optional[torch.Tensor]]:
-        """Interpolate expected fractional volumes from empirical statistics."""
-
-        if self._volume_age_bins is None:
-            return None, None
-
-        bins = self._volume_age_bins
-        means_table = self._volume_means_table
-        stds_table = self._volume_stds_table
-
-        if bins.device != device:
-            bins = bins.to(device)
-        if means_table.device != device:
-            means_table = means_table.to(device)
-        if stds_table.device != device:
-            stds_table = stds_table.to(device)
-
-        ages = ages.view(-1).to(device)
-
-        idx = torch.searchsorted(bins, ages)
-        idx1 = torch.clamp(idx, 0, bins.numel() - 1)
-        idx0 = torch.clamp(idx1 - 1, 0, bins.numel() - 1)
-
-        denom = (bins[idx1] - bins[idx0]).clamp(min=1e-6)
-        t = torch.where(idx1 == idx0, torch.zeros_like(ages), (ages - bins[idx0]) / denom)
-
-        mean = (1 - t).unsqueeze(1) * means_table[idx0] + t.unsqueeze(1) * means_table[idx1]
-        std = (1 - t).unsqueeze(1) * stds_table[idx0] + t.unsqueeze(1) * stds_table[idx1]
-
-        mean = mean / (mean.sum(dim=1, keepdim=True) + 1e-8)
-        return mean, std
-
-    def get_small_class_indices(self, top_k: int = 20) -> Optional[np.ndarray]:
-        if self.class_weights is None:
-            return None
-        weights_np = self.class_weights.cpu().numpy()
-        small_class_indices = np.argsort(weights_np)[-top_k:]
-        return small_class_indices
-
-    def forward(self, x: torch.Tensor, age: Optional[torch.Tensor] = None):
-        """
-        Forward pass with optional age conditioning
-        Args:
-            x: (B, C, X, Y, Z) input image
-            age: (B, 1) age tensor
-        """
-        # Get base features
-        features = self.base_model(x)
-
-        # Apply age conditioning if available
-        if self.use_age_conditioning and age is not None:
-            features = self.age_conditioner(features, age)
-
-        return features
-
-<<<<<<< HEAD
-    def compute_losses(self, source_images: torch.Tensor, source_labels: torch.Tensor,
-                       seg_criterion: nn.Module, source_ages: Optional[torch.Tensor] = None,
-                       step: int = 0) -> Dict[str, torch.Tensor]:
-        losses: Dict[str, torch.Tensor] = {}
-        is_main = not torch.distributed.is_initialized() or torch.distributed.get_rank() == 0
-        debug_active = self.debug_mode and (step < self.debug_step_limit) and is_main
-
-        with torch.no_grad():
-            unique_labels = torch.unique(source_labels)
-            min_label = unique_labels.min().item()
-            max_label = unique_labels.max().item()
-            if step == 0 and is_main and max_label >= self.num_classes:
-                print(f"\n🔍 Label Check (step {step}):")
-                print(f"  Unique labels count: {len(unique_labels)}")
-                print(f"  Range: [{min_label}, {max_label}]")
-                print(f"  Model expects: -1 (ignored) and 0 to {self.num_classes - 1}")
-            if max_label >= self.num_classes:
-                if is_main:
-                    print(f"  ⚠️  Clamping labels from {max_label} to {self.num_classes - 1}")
-                valid_mask = source_labels >= 0
-                source_labels = torch.where(
-                    valid_mask,
-                    torch.clamp(source_labels, min=0, max=self.num_classes - 1),
-                    source_labels,
-                )
-            if debug_active and step not in self._debug_logged_steps:
-                neg_count = int((source_labels == -1).sum().item())
-                img_view = source_images.detach()
-                msg = (
-                    "\n🐞 [SimplifiedDAUnet][Step {step}] Input diagnostics\n"
-                    "  Images: shape={img_shape}, dtype={img_dtype}, min={img_min:.4f}, max={img_max:.4f}, "
-                    "mean={img_mean:.4f}, std={img_std:.4f}\n"
-                    "  Labels: shape={lbl_shape}, dtype={lbl_dtype}, unique={uniq_cnt}, "
-                    "range=[{lbl_min}, {lbl_max}], ignored(-1)={neg_cnt}"
-                ).format(
-                    step=step,
-                    img_shape=tuple(source_images.shape),
-                    img_dtype=source_images.dtype,
-                    img_min=img_view.min(),
-                    img_max=img_view.max(),
-                    img_mean=img_view.mean(),
-                    img_std=img_view.std(),
-                    lbl_shape=tuple(source_labels.shape),
-                    lbl_dtype=source_labels.dtype,
-                    uniq_cnt=len(unique_labels),
-                    lbl_min=min_label,
-                    lbl_max=max_label,
-                    neg_cnt=neg_count,
-                )
-                print(msg)
-                if source_ages is not None:
-                    ages_np = source_ages.detach().cpu().flatten()
-                    print(
-                        "  Ages: min={:.2f}, max={:.2f}, mean={:.2f}".format(
-                            ages_np.min(), ages_np.max(), ages_np.mean()
-                        )
-                    )
-
-        if len(source_labels.shape) == 4:
-            source_labels = source_labels.unsqueeze(1)
-
-        # Forward with age conditioning
-        source_seg = self.forward(source_images, source_ages)
-
-        if step == 0 and is_main:
-            print(f"  Model output shape: {source_seg.shape}")
-            print(f"  Labels shape: {source_labels.shape}")
-            if source_ages is not None:
-                print(f"  Age range in batch: [{source_ages.min():.1f}, {source_ages.max():.1f}]")
-
-        if debug_active and step not in self._debug_logged_steps:
-            with torch.no_grad():
-                logits = source_seg.detach()
-                print(
-                    "  Logits stats: min={:.4f}, max={:.4f}, mean={:.4f}, std={:.4f}".format(
-                        logits.min(), logits.max(), logits.mean(), logits.std()
-                    )
-                )
-                if torch.isnan(logits).any():
-                    print(
-                        f"  ⚠️  NaNs detected in logits! count={int(torch.isnan(logits).sum().item())}"
-                    )
-                probs = torch.softmax(logits, dim=1)
-                probs_sum = probs.sum(dim=(2, 3, 4))
-                total_mass = probs_sum[0].sum().clamp(min=1e-6)
-                frac = probs_sum[0] / total_mass
-                topk = torch.topk(frac, k=min(5, frac.numel()))
-                top_entries = ", ".join(
-                    f"c{idx}={frac[idx].item():.4f}" for idx in topk.indices.cpu().tolist()
-                )
-                print(f"  Top-{topk.indices.numel()} predicted fractions (sample 0): {top_entries}")
-
-        try:
-            seg_loss_output = seg_criterion(source_seg, source_labels)
-        except RuntimeError as e:
-            if is_main:
-=======
-    def compute_losses(self, source_images: torch.Tensor, source_labels: torch.Tensor,
-                       seg_criterion: nn.Module, source_ages: Optional[torch.Tensor] = None,
-                       step: int = 0) -> Dict[str, torch.Tensor]:
-        losses: Dict[str, torch.Tensor] = {}
-        is_main = not torch.distributed.is_initialized() or torch.distributed.get_rank() == 0
-        debug_active = self.debug_mode and (step < self.debug_step_limit) and is_main
-
-        with torch.no_grad():
-            unique_labels = torch.unique(source_labels)
-            min_label = unique_labels.min().item()
-            max_label = unique_labels.max().item()
-            if step == 0 and is_main and max_label >= self.num_classes:
-                print(f"\n🔍 Label Check (step {step}):")
-                print(f"  Unique labels count: {len(unique_labels)}")
-                print(f"  Range: [{min_label}, {max_label}]")
-                print(f"  Model expects: -1 (ignored) and 0 to {self.num_classes - 1}")
-            if max_label >= self.num_classes:
-                if is_main:
-                    print(f"  ⚠️  Clamping labels from {max_label} to {self.num_classes - 1}")
-                valid_mask = source_labels >= 0
-                source_labels = torch.where(
-                    valid_mask,
-                    torch.clamp(source_labels, min=0, max=self.num_classes - 1),
-                    source_labels,
-                )
-            if debug_active and step not in self._debug_logged_steps:
-                neg_count = int((source_labels == -1).sum().item())
-                img_view = source_images.detach()
-                msg = (
-                    "\n🐞 [SimplifiedDAUnet][Step {step}] Input diagnostics\n"
-                    "  Images: shape={img_shape}, dtype={img_dtype}, min={img_min:.4f}, max={img_max:.4f}, "
-                    "mean={img_mean:.4f}, std={img_std:.4f}\n"
-                    "  Labels: shape={lbl_shape}, dtype={lbl_dtype}, unique={uniq_cnt}, "
-                    "range=[{lbl_min}, {lbl_max}], ignored(-1)={neg_cnt}"
-                ).format(
-                    step=step,
-                    img_shape=tuple(source_images.shape),
-                    img_dtype=source_images.dtype,
-                    img_min=img_view.min(),
-                    img_max=img_view.max(),
-                    img_mean=img_view.mean(),
-                    img_std=img_view.std(),
-                    lbl_shape=tuple(source_labels.shape),
-                    lbl_dtype=source_labels.dtype,
-                    uniq_cnt=len(unique_labels),
-                    lbl_min=min_label,
-                    lbl_max=max_label,
-                    neg_cnt=neg_count,
-                )
-                print(msg)
-                if source_ages is not None:
-                    ages_np = source_ages.detach().cpu().flatten()
-                    print(
-                        "  Ages: min={:.2f}, max={:.2f}, mean={:.2f}".format(
-                            ages_np.min(), ages_np.max(), ages_np.mean()
-                        )
-                    )
-
-        if len(source_labels.shape) == 4:
-            source_labels = source_labels.unsqueeze(1)
-
-        # Forward with age conditioning
-        source_seg = self.forward(source_images, source_ages)
-
-        if step == 0 and is_main:
-            print(f"  Model output shape: {source_seg.shape}")
-            print(f"  Labels shape: {source_labels.shape}")
-            if source_ages is not None:
-                print(f"  Age range in batch: [{source_ages.min():.1f}, {source_ages.max():.1f}]")
-
-        if debug_active and step not in self._debug_logged_steps:
-            with torch.no_grad():
-                logits = source_seg.detach()
-                print(
-                    "  Logits stats: min={:.4f}, max={:.4f}, mean={:.4f}, std={:.4f}".format(
-                        logits.min(), logits.max(), logits.mean(), logits.std()
-                    )
-                )
-                if torch.isnan(logits).any():
-                    print(
-                        f"  ⚠️  NaNs detected in logits! count={int(torch.isnan(logits).sum().item())}"
-                    )
-                probs = torch.softmax(logits, dim=1)
-                probs_sum = probs.sum(dim=(2, 3, 4))
-                total_mass = probs_sum[0].sum().clamp(min=1e-6)
-                frac = probs_sum[0] / total_mass
-                topk = torch.topk(frac, k=min(5, frac.numel()))
-                top_entries = ", ".join(
-                    f"c{idx}={frac[idx].item():.4f}" for idx in topk.indices.cpu().tolist()
-                )
-                print(f"  Top-{topk.indices.numel()} predicted fractions (sample 0): {top_entries}")
-
-        try:
-            seg_loss_output = seg_criterion(source_seg, source_labels)
-        except RuntimeError as e:
-            if is_main:
->>>>>>> 3268d88f
-                print(f"\n⌠Loss computation failed!")
-                print(f"  Error: {str(e)}")
-                with torch.no_grad():
-                    print(f"  Label stats: min={source_labels.min()}, max={source_labels.max()}")
-                    print(f"  Unique labels: {torch.unique(source_labels).cpu().tolist()}")
-            raise
-
-        if isinstance(seg_loss_output, tuple):
-            seg_loss, seg_loss_components = seg_loss_output
-        else:
-            seg_loss = seg_loss_output
-            seg_loss_components = None
-<<<<<<< HEAD
-
-        losses['seg_loss'] = seg_loss
-        if seg_loss_components:
-            losses['seg_loss_components'] = seg_loss_components
-            if debug_active and step not in self._debug_logged_steps:
-                print("  Segmentation loss components:")
-                for key, value in seg_loss_components.items():
-                    print(f"    {key}: {float(value):.6f}")
-
-        if debug_active and step not in self._debug_logged_steps:
-            print(f"  Segmentation loss (combined): {seg_loss.item():.6f}")
-
-        # Age prediction loss (auxiliary task)
-        if self.use_age_conditioning and source_ages is not None and getattr(self, "enable_internal_volume_loss", False):
-            predicted_age = self.age_predictor(source_seg)
-            age_loss = F.smooth_l1_loss(predicted_age, source_ages)
-            losses['age_loss'] = age_loss * 0.01  # Small weight for auxiliary task
-            if debug_active and step not in self._debug_logged_steps:
-                print(f"  Age auxiliary loss: {losses['age_loss'].item():.6f}")
-
-        # Volume consistency loss
-        if self.use_age_conditioning and source_ages is not None and getattr(self, "enable_internal_volume_loss", False):
-            # Get predicted volumes from softmax probabilities
-            probs = F.softmax(source_seg, dim=1)
-            predicted_volumes = probs.sum(dim=(2, 3, 4))  # (B, C)
-            voxel_totals = predicted_volumes.sum(dim=1, keepdim=True).clamp(min=1e-6)
-            predicted_fractions = predicted_volumes / voxel_totals
-
-            # Get expected fractional volumes given age
-            expected_fraction, expected_std = self._lookup_volume_fraction(source_ages, source_seg.device)
-            if expected_fraction is None:
-                expected_fraction, expected_std = self.volume_predictor(source_ages)
-
-            volume_loss_raw = F.smooth_l1_loss(predicted_fractions, expected_fraction)
-            losses['volume_loss'] = volume_loss_raw * self.volume_loss_weight
-
-            if debug_active and step not in self._debug_logged_steps:
-                pv = predicted_volumes[0].detach()
-                pv_total = float(pv.sum().item())
-                ef = expected_fraction[0].detach()
-                ef_counts = ef * pv_total
-                pv_frac = (pv.float() / max(pv_total, 1e-6)).cpu().numpy()
-                ev_frac = ef.float().cpu().numpy()
-                diff = pv_frac - ev_frac
-                top_diff_idx = np.argsort(np.abs(diff))[-5:][::-1]
-                diff_str = ", ".join(
-                    f"c{int(idx)}={diff[idx]:+.4f}" for idx in top_diff_idx
-                )
-                print(
-                    "  Internal volume diagnostics: total_pred={:.1f}, total_exp={:.1f}, raw_loss={:.4f}, scaled={:.4f}".format(
-                        pv_total,
-                        float(ef_counts.sum().item()),
-                        volume_loss_raw.item(),
-                        losses['volume_loss'].item(),
-                    )
-                )
-                print(f"  Top fraction gaps (pred-exp): {diff_str}")
-
-        # Total loss
-        total_loss = seg_loss
-        if 'age_loss' in losses:
-            total_loss = total_loss + losses['age_loss']
-=======
-
-        losses['seg_loss'] = seg_loss
-        if seg_loss_components:
-            losses['seg_loss_components'] = seg_loss_components
-            if debug_active and step not in self._debug_logged_steps:
-                print("  Segmentation loss components:")
-                for key, value in seg_loss_components.items():
-                    print(f"    {key}: {float(value):.6f}")
-
-        if debug_active and step not in self._debug_logged_steps:
-            print(f"  Segmentation loss (combined): {seg_loss.item():.6f}")
-
-        # Age prediction loss (auxiliary task)
-        if self.use_age_conditioning and source_ages is not None and getattr(self, "enable_internal_volume_loss", False):
-            predicted_age = self.age_predictor(source_seg)
-            age_loss = F.smooth_l1_loss(predicted_age, source_ages)
-            losses['age_loss'] = age_loss * 0.01  # Small weight for auxiliary task
-            if debug_active and step not in self._debug_logged_steps:
-                print(f"  Age auxiliary loss: {losses['age_loss'].item():.6f}")
-
-        # Volume consistency loss
-        if self.use_age_conditioning and source_ages is not None and getattr(self, "enable_internal_volume_loss", False):
-            # Get predicted volumes from softmax probabilities
-            probs = F.softmax(source_seg, dim=1)
-            predicted_volumes = probs.sum(dim=(2, 3, 4))  # (B, C)
-            voxel_totals = predicted_volumes.sum(dim=1, keepdim=True).clamp(min=1e-6)
-            predicted_fractions = predicted_volumes / voxel_totals
-
-            # Get expected fractional volumes given age
-            expected_fraction, expected_std = self._lookup_volume_fraction(source_ages, source_seg.device)
-            if expected_fraction is None:
-                expected_fraction, expected_std = self.volume_predictor(source_ages)
-
-            volume_loss_raw = F.smooth_l1_loss(predicted_fractions, expected_fraction)
-            losses['volume_loss'] = volume_loss_raw * self.volume_loss_weight
-
-            if debug_active and step not in self._debug_logged_steps:
-                pv = predicted_volumes[0].detach()
-                pv_total = float(pv.sum().item())
-                ef = expected_fraction[0].detach()
-                ef_counts = ef * pv_total
-                pv_frac = (pv.float() / max(pv_total, 1e-6)).cpu().numpy()
-                ev_frac = ef.float().cpu().numpy()
-                diff = pv_frac - ev_frac
-                top_diff_idx = np.argsort(np.abs(diff))[-5:][::-1]
-                diff_str = ", ".join(
-                    f"c{int(idx)}={diff[idx]:+.4f}" for idx in top_diff_idx
-                )
-                print(
-                    "  Internal volume diagnostics: total_pred={:.1f}, total_exp={:.1f}, raw_loss={:.4f}, scaled={:.4f}".format(
-                        pv_total,
-                        float(ef_counts.sum().item()),
-                        volume_loss_raw.item(),
-                        losses['volume_loss'].item(),
-                    )
-                )
-                print(f"  Top fraction gaps (pred-exp): {diff_str}")
-
-        # Total loss
-        total_loss = seg_loss
-        if 'age_loss' in losses:
-            total_loss = total_loss + losses['age_loss']
->>>>>>> 3268d88f
-        if 'volume_loss' in losses:
-            total_loss = total_loss + losses['volume_loss']
-
-        losses['total'] = total_loss
-        losses['logits'] = source_seg
-
-        if debug_active and step not in self._debug_logged_steps:
-            print(f"  Total loss: {total_loss.item():.6f}")
-            if torch.cuda.is_available():
-                mem_alloc = torch.cuda.memory_allocated(source_seg.device) / (1024 ** 3)
-                mem_max = torch.cuda.max_memory_allocated(source_seg.device) / (1024 ** 3)
-                print(f"  CUDA memory: alloc={mem_alloc:.2f} GB, max_alloc={mem_max:.2f} GB")
-            self._debug_logged_steps.add(step)
-
-        return losses
+import torch
+import torch.nn as nn
+import torch.nn.functional as F
+import numpy as np
+from typing import Dict, Tuple, Optional, List
+import json
+import os
+
+
+_FOREGROUND_ONLY_MODES = {"foreground_only", "foreground-only", "foreground"}
+
+
+def prepare_class_ratios(prior_data: Dict,
+                         expected_num_classes: int,
+                         foreground_only: bool,
+                         *,
+                         is_main: bool = False,
+                         context: str = "class prior") -> np.ndarray:
+    """Normalize class ratios from a prior file to match the label space.
+
+    This helper inspects the metadata stored in the prior JSON and removes or
+    injects the background entry when necessary.  It prevents accidental
+    off-by-one errors when a foreground-only prior (87 classes) is used with a
+    foreground-only training setup, while still supporting the older 88-class
+    priors that include background statistics.
+    """
+
+    class_ratios = np.asarray(prior_data.get("class_ratios", []), dtype=np.float64)
+    mode = str(prior_data.get("mode", "")).lower()
+    removed_background = False
+
+    if foreground_only:
+        # Drop the leading background bin only when the prior explicitly
+        # includes it.  New foreground-only priors already have 87 entries and
+        # should stay untouched.
+        if mode not in _FOREGROUND_ONLY_MODES and class_ratios.size > 0:
+            class_ratios = class_ratios[1:]
+            removed_background = True
+        elif class_ratios.size == expected_num_classes + 1:
+            class_ratios = class_ratios[1:]
+            removed_background = True
+    else:
+        # If we are training with background but the prior was generated in
+        # foreground-only mode, add a synthetic background bin so the tensor
+        # shapes remain consistent.
+        if mode in _FOREGROUND_ONLY_MODES:
+            background_ratio = prior_data.get("background_ratio")
+            if background_ratio is None:
+                background_ratio = max(0.0, 1.0 - class_ratios.sum())
+            class_ratios = np.concatenate(([background_ratio], class_ratios))
+
+    if class_ratios.size != expected_num_classes:
+        if class_ratios.size > expected_num_classes:
+            if is_main:
+                print(f"  ⚠️  {context}: trimming ratios from {class_ratios.size} to {expected_num_classes}")
+            class_ratios = class_ratios[:expected_num_classes]
+        else:
+            if is_main:
+                print(f"  ⚠️  {context}: padding ratios from {class_ratios.size} to {expected_num_classes}")
+            class_ratios = np.pad(class_ratios, (0, expected_num_classes - class_ratios.size), constant_values=0.0)
+
+    if removed_background and is_main and foreground_only:
+        print(f"  Detected and removed background entry to keep {expected_num_classes} foreground classes")
+
+    ratio_sum = class_ratios.sum()
+    if ratio_sum <= 0 and is_main:
+        print(f"  ⚠️  {context}: class ratio sum is {ratio_sum:.6f}. Please verify the prior file.")
+
+    return class_ratios
+
+
+_FOREGROUND_ONLY_MODES = {"foreground_only", "foreground-only", "foreground"}
+
+
+def prepare_class_ratios(prior_data: Dict,
+                         expected_num_classes: int,
+                         foreground_only: bool,
+                         *,
+                         is_main: bool = False,
+                         context: str = "class prior") -> np.ndarray:
+    """Normalize class ratios from a prior file to match the label space.
+
+    This helper inspects the metadata stored in the prior JSON and removes or
+    injects the background entry when necessary.  It prevents accidental
+    off-by-one errors when a foreground-only prior (87 classes) is used with a
+    foreground-only training setup, while still supporting the older 88-class
+    priors that include background statistics.
+    """
+
+    class_ratios = np.asarray(prior_data.get("class_ratios", []), dtype=np.float64)
+    mode = str(prior_data.get("mode", "")).lower()
+    removed_background = False
+
+    if foreground_only:
+        # Drop the leading background bin only when the prior explicitly
+        # includes it.  New foreground-only priors already have 87 entries and
+        # should stay untouched.
+        if mode not in _FOREGROUND_ONLY_MODES and class_ratios.size > 0:
+            class_ratios = class_ratios[1:]
+            removed_background = True
+        elif class_ratios.size == expected_num_classes + 1:
+            class_ratios = class_ratios[1:]
+            removed_background = True
+    else:
+        # If we are training with background but the prior was generated in
+        # foreground-only mode, add a synthetic background bin so the tensor
+        # shapes remain consistent.
+        if mode in _FOREGROUND_ONLY_MODES:
+            background_ratio = prior_data.get("background_ratio")
+            if background_ratio is None:
+                background_ratio = max(0.0, 1.0 - class_ratios.sum())
+            class_ratios = np.concatenate(([background_ratio], class_ratios))
+
+    if class_ratios.size != expected_num_classes:
+        if class_ratios.size > expected_num_classes:
+            if is_main:
+                print(f"  ⚠️  {context}: trimming ratios from {class_ratios.size} to {expected_num_classes}")
+            class_ratios = class_ratios[:expected_num_classes]
+        else:
+            if is_main:
+                print(f"  ⚠️  {context}: padding ratios from {class_ratios.size} to {expected_num_classes}")
+            class_ratios = np.pad(class_ratios, (0, expected_num_classes - class_ratios.size), constant_values=0.0)
+
+    if removed_background and is_main and foreground_only:
+        print(f"  Detected and removed background entry to keep {expected_num_classes} foreground classes")
+
+    ratio_sum = class_ratios.sum()
+    if ratio_sum <= 0 and is_main:
+        print(f"  ⚠️  {context}: class ratio sum is {ratio_sum:.6f}. Please verify the prior file.")
+
+    return class_ratios
+
+
+_FOREGROUND_ONLY_MODES = {"foreground_only", "foreground-only", "foreground"}
+
+
+def prepare_class_ratios(prior_data: Dict,
+                         expected_num_classes: int,
+                         foreground_only: bool,
+                         *,
+                         is_main: bool = False,
+                         context: str = "class prior") -> np.ndarray:
+    """Normalize class ratios from a prior file to match the label space.
+
+    This helper inspects the metadata stored in the prior JSON and removes or
+    injects the background entry when necessary.  It prevents accidental
+    off-by-one errors when a foreground-only prior (87 classes) is used with a
+    foreground-only training setup, while still supporting the older 88-class
+    priors that include background statistics.
+    """
+
+    class_ratios = np.asarray(prior_data.get("class_ratios", []), dtype=np.float64)
+    mode = str(prior_data.get("mode", "")).lower()
+    removed_background = False
+
+    if foreground_only:
+        # Drop the leading background bin only when the prior explicitly
+        # includes it.  New foreground-only priors already have 87 entries and
+        # should stay untouched.
+        if mode not in _FOREGROUND_ONLY_MODES and class_ratios.size > 0:
+            class_ratios = class_ratios[1:]
+            removed_background = True
+        elif class_ratios.size == expected_num_classes + 1:
+            class_ratios = class_ratios[1:]
+            removed_background = True
+    else:
+        # If we are training with background but the prior was generated in
+        # foreground-only mode, add a synthetic background bin so the tensor
+        # shapes remain consistent.
+        if mode in _FOREGROUND_ONLY_MODES:
+            background_ratio = prior_data.get("background_ratio")
+            if background_ratio is None:
+                background_ratio = max(0.0, 1.0 - class_ratios.sum())
+            class_ratios = np.concatenate(([background_ratio], class_ratios))
+
+    if class_ratios.size != expected_num_classes:
+        if class_ratios.size > expected_num_classes:
+            if is_main:
+                print(f"  ⚠️  {context}: trimming ratios from {class_ratios.size} to {expected_num_classes}")
+            class_ratios = class_ratios[:expected_num_classes]
+        else:
+            if is_main:
+                print(f"  ⚠️  {context}: padding ratios from {class_ratios.size} to {expected_num_classes}")
+            class_ratios = np.pad(class_ratios, (0, expected_num_classes - class_ratios.size), constant_values=0.0)
+
+    if removed_background and is_main and foreground_only:
+        print(f"  Detected and removed background entry to keep {expected_num_classes} foreground classes")
+
+    ratio_sum = class_ratios.sum()
+    if ratio_sum <= 0 and is_main:
+        print(f"  ⚠️  {context}: class ratio sum is {ratio_sum:.6f}. Please verify the prior file.")
+
+    return class_ratios
+
+
+_FOREGROUND_ONLY_MODES = {"foreground_only", "foreground-only", "foreground"}
+
+
+def prepare_class_ratios(prior_data: Dict,
+                         expected_num_classes: int,
+                         foreground_only: bool,
+                         *,
+                         is_main: bool = False,
+                         context: str = "class prior") -> np.ndarray:
+    """Normalize class ratios from a prior file to match the label space.
+
+    This helper inspects the metadata stored in the prior JSON and removes or
+    injects the background entry when necessary.  It prevents accidental
+    off-by-one errors when a foreground-only prior (87 classes) is used with a
+    foreground-only training setup, while still supporting the older 88-class
+    priors that include background statistics.
+    """
+
+    class_ratios = np.asarray(prior_data.get("class_ratios", []), dtype=np.float64)
+    mode = str(prior_data.get("mode", "")).lower()
+    removed_background = False
+
+    if foreground_only:
+        # Drop the leading background bin only when the prior explicitly
+        # includes it.  New foreground-only priors already have 87 entries and
+        # should stay untouched.
+        if mode not in _FOREGROUND_ONLY_MODES and class_ratios.size > 0:
+            class_ratios = class_ratios[1:]
+            removed_background = True
+        elif class_ratios.size == expected_num_classes + 1:
+            class_ratios = class_ratios[1:]
+            removed_background = True
+    else:
+        # If we are training with background but the prior was generated in
+        # foreground-only mode, add a synthetic background bin so the tensor
+        # shapes remain consistent.
+        if mode in _FOREGROUND_ONLY_MODES:
+            background_ratio = prior_data.get("background_ratio")
+            if background_ratio is None:
+                background_ratio = max(0.0, 1.0 - class_ratios.sum())
+            class_ratios = np.concatenate(([background_ratio], class_ratios))
+
+    if class_ratios.size != expected_num_classes:
+        if class_ratios.size > expected_num_classes:
+            if is_main:
+                print(f"  ⚠️  {context}: trimming ratios from {class_ratios.size} to {expected_num_classes}")
+            class_ratios = class_ratios[:expected_num_classes]
+        else:
+            if is_main:
+                print(f"  ⚠️  {context}: padding ratios from {class_ratios.size} to {expected_num_classes}")
+            class_ratios = np.pad(class_ratios, (0, expected_num_classes - class_ratios.size), constant_values=0.0)
+
+    if removed_background and is_main and foreground_only:
+        print(f"  Detected and removed background entry to keep {expected_num_classes} foreground classes")
+
+    ratio_sum = class_ratios.sum()
+    if ratio_sum <= 0 and is_main:
+        print(f"  ⚠️  {context}: class ratio sum is {ratio_sum:.6f}. Please verify the prior file.")
+
+    return class_ratios
+
+
+_FOREGROUND_ONLY_MODES = {"foreground_only", "foreground-only", "foreground"}
+
+
+def prepare_class_ratios(prior_data: Dict,
+                         expected_num_classes: int,
+                         foreground_only: bool,
+                         *,
+                         is_main: bool = False,
+                         context: str = "class prior") -> np.ndarray:
+    """Normalize class ratios from a prior file to match the label space.
+
+    This helper inspects the metadata stored in the prior JSON and removes or
+    injects the background entry when necessary.  It prevents accidental
+    off-by-one errors when a foreground-only prior (87 classes) is used with a
+    foreground-only training setup, while still supporting the older 88-class
+    priors that include background statistics.
+    """
+
+    class_ratios = np.asarray(prior_data.get("class_ratios", []), dtype=np.float64)
+    mode = str(prior_data.get("mode", "")).lower()
+    removed_background = False
+
+    if foreground_only:
+        # Drop the leading background bin only when the prior explicitly
+        # includes it.  New foreground-only priors already have 87 entries and
+        # should stay untouched.
+        if mode not in _FOREGROUND_ONLY_MODES and class_ratios.size > 0:
+            class_ratios = class_ratios[1:]
+            removed_background = True
+        elif class_ratios.size == expected_num_classes + 1:
+            class_ratios = class_ratios[1:]
+            removed_background = True
+    else:
+        # If we are training with background but the prior was generated in
+        # foreground-only mode, add a synthetic background bin so the tensor
+        # shapes remain consistent.
+        if mode in _FOREGROUND_ONLY_MODES:
+            background_ratio = prior_data.get("background_ratio")
+            if background_ratio is None:
+                background_ratio = max(0.0, 1.0 - class_ratios.sum())
+            class_ratios = np.concatenate(([background_ratio], class_ratios))
+
+    if class_ratios.size != expected_num_classes:
+        if class_ratios.size > expected_num_classes:
+            if is_main:
+                print(f"  ⚠️  {context}: trimming ratios from {class_ratios.size} to {expected_num_classes}")
+            class_ratios = class_ratios[:expected_num_classes]
+        else:
+            if is_main:
+                print(f"  ⚠️  {context}: padding ratios from {class_ratios.size} to {expected_num_classes}")
+            class_ratios = np.pad(class_ratios, (0, expected_num_classes - class_ratios.size), constant_values=0.0)
+
+    if removed_background and is_main and foreground_only:
+        print(f"  Detected and removed background entry to keep {expected_num_classes} foreground classes")
+
+    ratio_sum = class_ratios.sum()
+    if ratio_sum <= 0 and is_main:
+        print(f"  ⚠️  {context}: class ratio sum is {ratio_sum:.6f}. Please verify the prior file.")
+
+    return class_ratios
+
+
+class AgeConditionedModule(nn.Module):
+    """Age conditioning module using FiLM (Feature-wise Linear Modulation)"""
+
+    def __init__(self, age_embed_dim=64, num_features=None):
+        super().__init__()
+        self.age_embed = nn.Sequential(
+            nn.Linear(1, age_embed_dim),
+            nn.ReLU(),
+            nn.Linear(age_embed_dim, age_embed_dim * 2),
+            nn.ReLU()
+        )
+
+        if num_features is not None:
+            # Generate scale and shift parameters
+            self.gamma = nn.Linear(age_embed_dim * 2, num_features)
+            self.beta = nn.Linear(age_embed_dim * 2, num_features)
+            nn.init.zeros_(self.gamma.weight)
+            nn.init.zeros_(self.gamma.bias)
+            nn.init.zeros_(self.beta.weight)
+            nn.init.zeros_(self.beta.bias)
+            self.register_buffer("strength", torch.tensor(0.0))
+
+    def set_strength(self, s: float):
+        s = float(max(0.0, min(1.0, s)))
+        self.strength = torch.as_tensor(s, device=self.strength.device)
+
+    def forward(self, x, age):
+        """
+        Apply age conditioning to features
+        Args:
+            x: (B, C, ...) feature tensor
+            age: (B, 1) age tensor
+        """
+        age_feat = self.age_embed(age)  # (B, age_embed_dim * 2)
+
+        if hasattr(self, 'gamma'):
+            gamma_raw = self.gamma(age_feat).unsqueeze(-1).unsqueeze(-1).unsqueeze(-1)
+            beta_raw = self.beta(age_feat).unsqueeze(-1).unsqueeze(-1).unsqueeze(-1)
+
+            # 有界（避免把 logits 推爆），并用 strength 做门控，初期~0，逐步拉到1
+            gamma = 0.1 * torch.tanh(gamma_raw) * self.strength
+            beta = 0.1 * torch.tanh(beta_raw) * self.strength
+
+            return x * (1 + gamma) + beta
+        else:
+            return age_feat
+
+
+class VolumePredictor(nn.Module):
+    """Predict expected volume fractions for each class given age."""
+
+    def __init__(self, num_classes, age_embed_dim=64):
+        super().__init__()
+        self.num_classes = num_classes
+
+        # Age encoder
+        self.age_encoder = nn.Sequential(
+            nn.Linear(1, age_embed_dim),
+            nn.ReLU(),
+            nn.Linear(age_embed_dim, age_embed_dim * 2),
+            nn.ReLU()
+        )
+
+        # Volume predictor for each class
+        self.volume_mean = nn.Linear(age_embed_dim * 2, num_classes)
+        self.volume_std = nn.Linear(age_embed_dim * 2, num_classes)
+
+    def forward(self, age: torch.Tensor) -> Tuple[torch.Tensor, torch.Tensor]:
+        """Return age-conditioned fractional volumes and dispersion."""
+
+        age_feat = self.age_encoder(age)
+
+        # Convert unconstrained logits into a simplex so the expected volumes
+        # remain comparable with empirical fractions from the priors.
+        mean_logits = self.volume_mean(age_feat)
+        mean = torch.softmax(mean_logits, dim=1)
+
+        # Dispersion stays positive but does not need to sum to one.
+        std = F.softplus(self.volume_std(age_feat)) + 1e-4
+        return mean, std
+
+
+class ShapeEncoder(nn.Module):
+    """Encode shape priors given age"""
+
+    def __init__(self, num_classes, shape_dim=128, age_embed_dim=64):
+        super().__init__()
+        self.num_classes = num_classes
+        self.shape_dim = shape_dim
+
+        # Age encoder
+        self.age_encoder = nn.Sequential(
+            nn.Linear(1, age_embed_dim),
+            nn.ReLU(),
+            nn.Linear(age_embed_dim, age_embed_dim * 2),
+            nn.ReLU()
+        )
+
+        # Shape template generator for each class
+        self.shape_generator = nn.Linear(age_embed_dim * 2, num_classes * shape_dim)
+
+    def forward(self, age):
+        """
+        Generate shape templates given age
+        Args:
+            age: (B, 1) age tensor
+        Returns:
+            shapes: (B, C, shape_dim) shape features for each class
+        """
+        age_feat = self.age_encoder(age)
+        shapes = self.shape_generator(age_feat)
+        B = age.shape[0]
+        shapes = shapes.view(B, self.num_classes, self.shape_dim)
+        return shapes
+
+
+class SimplifiedDAUnetModule(nn.Module):
+    def __init__(self, base_model: nn.Module, num_classes: int = 88,
+                 roi_size: Tuple[int, int, int] = (96, 96, 96),
+                 foreground_only: bool = False, class_prior_path: str = None,
+                 enhanced_class_weights: bool = True,
+                 use_age_conditioning: bool = True,
+                 age_embed_dim: int = 64,
+                 volume_statistics_path: str = None,
+                 shape_prior_path: str = None,
+                 debug_mode: bool = False,
+                 debug_step_limit: int = 2):
+        super().__init__()
+        self.base_model = base_model
+        self.num_classes = num_classes
+        self.roi_size = roi_size
+        self.foreground_only = foreground_only
+        self.enhanced_class_weights = enhanced_class_weights
+        self.use_age_conditioning = use_age_conditioning
+        self.class_weights = self._load_class_weights(class_prior_path)
+        self.debug_mode = bool(debug_mode)
+        self.debug_step_limit = max(1, int(debug_step_limit)) if self.debug_mode else 0
+        self._debug_logged_steps = set()
+
+        is_main = not torch.distributed.is_initialized() or torch.distributed.get_rank() == 0
+        if is_main:
+            print(f"✅ Simplified DAUnet Module initialized")
+            print(f"  Number of classes: {num_classes}")
+            print(f"  ROI size: {roi_size}")
+            print(f"  Foreground only: {foreground_only}")
+            print(f"  Enhanced class weights: {enhanced_class_weights}")
+            print(f"  Age conditioning: {use_age_conditioning}")
+            if self.class_weights is not None:
+                print(
+                    f"  Class weights loaded: shape={self.class_weights.shape}, min={self.class_weights.min():.3f}, max={self.class_weights.max():.3f}")
+            if self.debug_mode:
+                print(f"  🐞 Debug mode enabled for SimplifiedDAUnetModule (first {self.debug_step_limit} steps per epoch)")
+
+        # Age conditioning modules
+        if use_age_conditioning:
+            # Age conditioner for features
+            self.age_conditioner = AgeConditionedModule(age_embed_dim, self.num_classes)
+
+            # Volume predictor
+            self.volume_predictor = VolumePredictor(num_classes, age_embed_dim)
+
+            # Shape encoder
+            self.shape_encoder = ShapeEncoder(num_classes, shape_dim=128, age_embed_dim=age_embed_dim)
+
+            # Age prediction head (auxiliary task)
+            self.age_predictor = nn.Sequential(
+                nn.AdaptiveAvgPool3d(1),
+                nn.Flatten(),
+                nn.Linear(self.num_classes, age_embed_dim),
+                nn.ReLU(),
+                nn.Linear(age_embed_dim, 1)
+            )
+            # 默认启用内部体积/年龄辅助任务，让新增的先验在不开关的情况下直接生效
+            self.enable_internal_volume_loss = True
+            self.volume_loss_weight = 0.1
+            # 预注册缓冲区，以便后续可以无缝更新而不会重复注册
+            self.register_buffer('_volume_age_bins', None, persistent=False)
+            self.register_buffer('_volume_means_table', None, persistent=False)
+            self.register_buffer('_volume_stds_table', None, persistent=False)
+
+            # Load volume statistics if available
+            self.volume_statistics = self._load_volume_statistics(volume_statistics_path)
+            if self.volume_statistics:
+                self._initialize_volume_tables()
+                if is_main:
+                    min_age = float(self._volume_age_bins.min().item())
+                    max_age = float(self._volume_age_bins.max().item())
+                    print(
+                        f"    - Volume priors loaded for {self._volume_age_bins.numel()} ages "
+                        f"({min_age:.1f}-{max_age:.1f} weeks)"
+                    )
+
+            if is_main:
+                print(f"  ✨ Age conditioning modules initialized")
+                print(f"    - Feature conditioner")
+                print(f"    - Volume predictor")
+                print(f"    - Shape encoder")
+                print(f"    - Age predictor (auxiliary)")
+
+    def _load_class_weights(self, class_prior_path: str) -> Optional[torch.Tensor]:
+        is_main = not torch.distributed.is_initialized() or torch.distributed.get_rank() == 0
+        if class_prior_path is None or not os.path.exists(class_prior_path):
+            if is_main:
+                print("  ⚠️  No class prior file provided, using uniform weights")
+            return None
+        if is_main:
+            print(f"  Loading class weights from: {class_prior_path}")
+        with open(class_prior_path, 'r') as f:
+            prior_data = json.load(f)
+
+        class_ratios = prepare_class_ratios(
+            prior_data,
+            expected_num_classes=self.num_classes,
+            foreground_only=self.foreground_only,
+            is_main=is_main,
+            context="Class prior"
+        )
+
+        if self.foreground_only and is_main:
+            print(f"  Foreground-only mode: Using {len(class_ratios)} foreground class ratios")
+            print(f"  Model expects {self.num_classes} classes")
+        epsilon = 1e-7
+        class_weights = 1.0 / (class_ratios + epsilon)
+        if self.enhanced_class_weights:
+            if is_main:
+                print("  Using enhanced class weighting strategy")
+            class_weights = class_weights / class_weights.mean()
+            class_weights = np.log1p(class_weights)
+            small_class_threshold = 0.001
+            small_classes = class_ratios < small_class_threshold
+            num_small_classes = small_classes.sum()
+            if num_small_classes > 0 and is_main:
+                print(f"  Found {num_small_classes} small classes (< 0.1% of voxels)")
+                class_weights[small_classes] *= 2.0
+                small_indices = np.where(small_classes)[0]
+                for idx in small_indices[:5]:
+                    if self.foreground_only:
+                        original_idx = idx + 1
+                    else:
+                        original_idx = idx
+                    print(
+                        f"    Class {idx} (orig {original_idx}): ratio={class_ratios[idx]:.6f}, weight={class_weights[idx]:.3f}")
+            class_weights = np.clip(class_weights, 0.1, 20.0)
+            class_weights = class_weights / class_weights.mean()
+        else:
+            if is_main:
+                print("  Using standard class weighting strategy")
+            class_weights = class_weights / class_weights.mean()
+            class_weights = np.sqrt(class_weights)
+            class_weights = np.clip(class_weights, 0.1, 10.0)
+        if is_main:
+            print(f"  Final class weights shape: {class_weights.shape}")
+            print(
+                f"  Weight statistics: min={class_weights.min():.3f}, max={class_weights.max():.3f}, mean={class_weights.mean():.3f}, std={class_weights.std():.3f}")
+            print("  Weight distribution:")
+            print(f"    Weights < 0.5: {(class_weights < 0.5).sum()} classes")
+            print(f"    Weights 0.5-1.0: {((class_weights >= 0.5) & (class_weights < 1.0)).sum()} classes")
+            print(f"    Weights 1.0-2.0: {((class_weights >= 1.0) & (class_weights < 2.0)).sum()} classes")
+            print(f"    Weights 2.0-5.0: {((class_weights >= 2.0) & (class_weights < 5.0)).sum()} classes")
+            print(f"    Weights > 5.0: {(class_weights >= 5.0).sum()} classes")
+        return torch.FloatTensor(class_weights).cuda()
+
+    def _load_volume_statistics(self, volume_statistics_path: str) -> Optional[Dict]:
+        """Load precomputed volume statistics per age"""
+        if volume_statistics_path is None or not os.path.exists(volume_statistics_path):
+            return None
+        with open(volume_statistics_path, 'r') as f:
+            return json.load(f)
+
+    def _initialize_volume_tables(self) -> None:
+        """Convert JSON volume stats into torch tensors for fast interpolation."""
+
+        if not self.volume_statistics:
+            return
+
+        age_pairs = sorted((float(age_key), age_key) for age_key in self.volume_statistics.keys())
+        ages = [pair[0] for pair in age_pairs]
+        means = []
+        stds = []
+        for _, key in age_pairs:
+            entry = self.volume_statistics[key]
+            means.append(entry['means'])
+            stds.append(entry.get('stds', [0.05] * self.num_classes))
+
+        means_tensor = torch.tensor(means, dtype=torch.float32)
+        stds_tensor = torch.tensor(stds, dtype=torch.float32)
+        age_tensor = torch.tensor(ages, dtype=torch.float32)
+
+        self._volume_age_bins = age_tensor
+        self._volume_means_table = means_tensor
+        self._volume_stds_table = stds_tensor
+
+    def _lookup_volume_fraction(
+        self, ages: torch.Tensor, device: torch.device
+    ) -> Tuple[Optional[torch.Tensor], Optional[torch.Tensor]]:
+        """Interpolate expected fractional volumes from empirical statistics."""
+
+        if self._volume_age_bins is None:
+            return None, None
+
+        bins = self._volume_age_bins
+        means_table = self._volume_means_table
+        stds_table = self._volume_stds_table
+
+        if bins.device != device:
+            bins = bins.to(device)
+        if means_table.device != device:
+            means_table = means_table.to(device)
+        if stds_table.device != device:
+            stds_table = stds_table.to(device)
+
+        ages = ages.view(-1).to(device)
+
+        idx = torch.searchsorted(bins, ages)
+        idx1 = torch.clamp(idx, 0, bins.numel() - 1)
+        idx0 = torch.clamp(idx1 - 1, 0, bins.numel() - 1)
+
+        denom = (bins[idx1] - bins[idx0]).clamp(min=1e-6)
+        t = torch.where(idx1 == idx0, torch.zeros_like(ages), (ages - bins[idx0]) / denom)
+
+        mean = (1 - t).unsqueeze(1) * means_table[idx0] + t.unsqueeze(1) * means_table[idx1]
+        std = (1 - t).unsqueeze(1) * stds_table[idx0] + t.unsqueeze(1) * stds_table[idx1]
+
+        mean = mean / (mean.sum(dim=1, keepdim=True) + 1e-8)
+        return mean, std
+
+    def _initialize_volume_tables(self) -> None:
+        """Convert JSON volume stats into torch tensors for fast interpolation."""
+
+        if not self.volume_statistics:
+            return
+
+        age_pairs = sorted((float(age_key), age_key) for age_key in self.volume_statistics.keys())
+        ages = [pair[0] for pair in age_pairs]
+        means = []
+        stds = []
+        for _, key in age_pairs:
+            entry = self.volume_statistics[key]
+            means.append(entry['means'])
+            stds.append(entry.get('stds', [0.05] * self.num_classes))
+
+        means_tensor = torch.tensor(means, dtype=torch.float32)
+        stds_tensor = torch.tensor(stds, dtype=torch.float32)
+        age_tensor = torch.tensor(ages, dtype=torch.float32)
+
+        self._volume_age_bins = age_tensor
+        self._volume_means_table = means_tensor
+        self._volume_stds_table = stds_tensor
+
+    def _lookup_volume_fraction(
+        self, ages: torch.Tensor, device: torch.device
+    ) -> Tuple[Optional[torch.Tensor], Optional[torch.Tensor]]:
+        """Interpolate expected fractional volumes from empirical statistics."""
+
+        if self._volume_age_bins is None:
+            return None, None
+
+        bins = self._volume_age_bins
+        means_table = self._volume_means_table
+        stds_table = self._volume_stds_table
+
+        if bins.device != device:
+            bins = bins.to(device)
+        if means_table.device != device:
+            means_table = means_table.to(device)
+        if stds_table.device != device:
+            stds_table = stds_table.to(device)
+
+        ages = ages.view(-1).to(device)
+
+        idx = torch.searchsorted(bins, ages)
+        idx1 = torch.clamp(idx, 0, bins.numel() - 1)
+        idx0 = torch.clamp(idx1 - 1, 0, bins.numel() - 1)
+
+        denom = (bins[idx1] - bins[idx0]).clamp(min=1e-6)
+        t = torch.where(idx1 == idx0, torch.zeros_like(ages), (ages - bins[idx0]) / denom)
+
+        mean = (1 - t).unsqueeze(1) * means_table[idx0] + t.unsqueeze(1) * means_table[idx1]
+        std = (1 - t).unsqueeze(1) * stds_table[idx0] + t.unsqueeze(1) * stds_table[idx1]
+
+        mean = mean / (mean.sum(dim=1, keepdim=True) + 1e-8)
+        return mean, std
+
+    def _initialize_volume_tables(self) -> None:
+        """Convert JSON volume stats into torch tensors for fast interpolation."""
+
+        if not self.volume_statistics:
+            return
+
+        age_pairs = sorted((float(age_key), age_key) for age_key in self.volume_statistics.keys())
+        ages = [pair[0] for pair in age_pairs]
+        means = []
+        stds = []
+        for _, key in age_pairs:
+            entry = self.volume_statistics[key]
+            means.append(entry['means'])
+            stds.append(entry.get('stds', [0.05] * self.num_classes))
+
+        means_tensor = torch.tensor(means, dtype=torch.float32)
+        stds_tensor = torch.tensor(stds, dtype=torch.float32)
+        age_tensor = torch.tensor(ages, dtype=torch.float32)
+
+        self._volume_age_bins = age_tensor
+        self._volume_means_table = means_tensor
+        self._volume_stds_table = stds_tensor
+
+    def _lookup_volume_fraction(
+        self, ages: torch.Tensor, device: torch.device
+    ) -> Tuple[Optional[torch.Tensor], Optional[torch.Tensor]]:
+        """Interpolate expected fractional volumes from empirical statistics."""
+
+        if self._volume_age_bins is None:
+            return None, None
+
+        bins = self._volume_age_bins
+        means_table = self._volume_means_table
+        stds_table = self._volume_stds_table
+
+        if bins.device != device:
+            bins = bins.to(device)
+        if means_table.device != device:
+            means_table = means_table.to(device)
+        if stds_table.device != device:
+            stds_table = stds_table.to(device)
+
+        ages = ages.view(-1).to(device)
+
+        idx = torch.searchsorted(bins, ages)
+        idx1 = torch.clamp(idx, 0, bins.numel() - 1)
+        idx0 = torch.clamp(idx1 - 1, 0, bins.numel() - 1)
+
+        denom = (bins[idx1] - bins[idx0]).clamp(min=1e-6)
+        t = torch.where(idx1 == idx0, torch.zeros_like(ages), (ages - bins[idx0]) / denom)
+
+        mean = (1 - t).unsqueeze(1) * means_table[idx0] + t.unsqueeze(1) * means_table[idx1]
+        std = (1 - t).unsqueeze(1) * stds_table[idx0] + t.unsqueeze(1) * stds_table[idx1]
+
+        mean = mean / (mean.sum(dim=1, keepdim=True) + 1e-8)
+        return mean, std
+
+    def _initialize_volume_tables(self) -> None:
+        """Convert JSON volume stats into torch tensors for fast interpolation."""
+
+        if not self.volume_statistics:
+            return
+
+        age_pairs = sorted((float(age_key), age_key) for age_key in self.volume_statistics.keys())
+        ages = [pair[0] for pair in age_pairs]
+        means = []
+        stds = []
+        for _, key in age_pairs:
+            entry = self.volume_statistics[key]
+            means.append(entry['means'])
+            stds.append(entry.get('stds', [0.05] * self.num_classes))
+
+        means_tensor = torch.tensor(means, dtype=torch.float32)
+        stds_tensor = torch.tensor(stds, dtype=torch.float32)
+        age_tensor = torch.tensor(ages, dtype=torch.float32)
+
+        self.register_buffer('_volume_age_bins', age_tensor, persistent=False)
+        self.register_buffer('_volume_means_table', means_tensor, persistent=False)
+        self.register_buffer('_volume_stds_table', stds_tensor, persistent=False)
+
+    def _lookup_volume_fraction(
+        self, ages: torch.Tensor, device: torch.device
+    ) -> Tuple[Optional[torch.Tensor], Optional[torch.Tensor]]:
+        """Interpolate expected fractional volumes from empirical statistics."""
+
+        if self._volume_age_bins is None:
+            return None, None
+
+        bins = self._volume_age_bins
+        means_table = self._volume_means_table
+        stds_table = self._volume_stds_table
+
+        if bins.device != device:
+            bins = bins.to(device)
+        if means_table.device != device:
+            means_table = means_table.to(device)
+        if stds_table.device != device:
+            stds_table = stds_table.to(device)
+
+        ages = ages.view(-1).to(device)
+
+        idx = torch.searchsorted(bins, ages)
+        idx1 = torch.clamp(idx, 0, bins.numel() - 1)
+        idx0 = torch.clamp(idx1 - 1, 0, bins.numel() - 1)
+
+        denom = (bins[idx1] - bins[idx0]).clamp(min=1e-6)
+        t = torch.where(idx1 == idx0, torch.zeros_like(ages), (ages - bins[idx0]) / denom)
+
+        mean = (1 - t).unsqueeze(1) * means_table[idx0] + t.unsqueeze(1) * means_table[idx1]
+        std = (1 - t).unsqueeze(1) * stds_table[idx0] + t.unsqueeze(1) * stds_table[idx1]
+
+        mean = mean / (mean.sum(dim=1, keepdim=True) + 1e-8)
+        return mean, std
+
+    def get_small_class_indices(self, top_k: int = 20) -> Optional[np.ndarray]:
+        if self.class_weights is None:
+            return None
+        weights_np = self.class_weights.cpu().numpy()
+        small_class_indices = np.argsort(weights_np)[-top_k:]
+        return small_class_indices
+
+    def forward(self, x: torch.Tensor, age: Optional[torch.Tensor] = None):
+        """
+        Forward pass with optional age conditioning
+        Args:
+            x: (B, C, X, Y, Z) input image
+            age: (B, 1) age tensor
+        """
+        # Get base features
+        features = self.base_model(x)
+
+        # Apply age conditioning if available
+        if self.use_age_conditioning and age is not None:
+            features = self.age_conditioner(features, age)
+
+        return features
+
+    def compute_losses(self, source_images: torch.Tensor, source_labels: torch.Tensor,
+                       seg_criterion: nn.Module, source_ages: Optional[torch.Tensor] = None,
+                       step: int = 0) -> Dict[str, torch.Tensor]:
+        losses: Dict[str, torch.Tensor] = {}
+        is_main = not torch.distributed.is_initialized() or torch.distributed.get_rank() == 0
+        debug_active = self.debug_mode and (step < self.debug_step_limit) and is_main
+
+        with torch.no_grad():
+            unique_labels = torch.unique(source_labels)
+            min_label = unique_labels.min().item()
+            max_label = unique_labels.max().item()
+            if step == 0 and is_main and max_label >= self.num_classes:
+                print(f"\n🔍 Label Check (step {step}):")
+                print(f"  Unique labels count: {len(unique_labels)}")
+                print(f"  Range: [{min_label}, {max_label}]")
+                print(f"  Model expects: -1 (ignored) and 0 to {self.num_classes - 1}")
+            if max_label >= self.num_classes:
+                if is_main:
+                    print(f"  ⚠️  Clamping labels from {max_label} to {self.num_classes - 1}")
+                valid_mask = source_labels >= 0
+                source_labels = torch.where(
+                    valid_mask,
+                    torch.clamp(source_labels, min=0, max=self.num_classes - 1),
+                    source_labels,
+                )
+            if debug_active and step not in self._debug_logged_steps:
+                neg_count = int((source_labels == -1).sum().item())
+                img_view = source_images.detach()
+                msg = (
+                    "\n🐞 [SimplifiedDAUnet][Step {step}] Input diagnostics\n"
+                    "  Images: shape={img_shape}, dtype={img_dtype}, min={img_min:.4f}, max={img_max:.4f}, "
+                    "mean={img_mean:.4f}, std={img_std:.4f}\n"
+                    "  Labels: shape={lbl_shape}, dtype={lbl_dtype}, unique={uniq_cnt}, "
+                    "range=[{lbl_min}, {lbl_max}], ignored(-1)={neg_cnt}"
+                ).format(
+                    step=step,
+                    img_shape=tuple(source_images.shape),
+                    img_dtype=source_images.dtype,
+                    img_min=img_view.min(),
+                    img_max=img_view.max(),
+                    img_mean=img_view.mean(),
+                    img_std=img_view.std(),
+                    lbl_shape=tuple(source_labels.shape),
+                    lbl_dtype=source_labels.dtype,
+                    uniq_cnt=len(unique_labels),
+                    lbl_min=min_label,
+                    lbl_max=max_label,
+                    neg_cnt=neg_count,
+                )
+                print(msg)
+                if source_ages is not None:
+                    ages_np = source_ages.detach().cpu().flatten()
+                    print(
+                        "  Ages: min={:.2f}, max={:.2f}, mean={:.2f}".format(
+                            ages_np.min(), ages_np.max(), ages_np.mean()
+                        )
+                    )
+
+        if len(source_labels.shape) == 4:
+            source_labels = source_labels.unsqueeze(1)
+
+        # Forward with age conditioning
+        source_seg = self.forward(source_images, source_ages)
+
+        if step == 0 and is_main:
+            print(f"  Model output shape: {source_seg.shape}")
+            print(f"  Labels shape: {source_labels.shape}")
+            if source_ages is not None:
+                print(f"  Age range in batch: [{source_ages.min():.1f}, {source_ages.max():.1f}]")
+
+        if debug_active and step not in self._debug_logged_steps:
+            with torch.no_grad():
+                logits = source_seg.detach()
+                print(
+                    "  Logits stats: min={:.4f}, max={:.4f}, mean={:.4f}, std={:.4f}".format(
+                        logits.min(), logits.max(), logits.mean(), logits.std()
+                    )
+                )
+                if torch.isnan(logits).any():
+                    print(
+                        f"  ⚠️  NaNs detected in logits! count={int(torch.isnan(logits).sum().item())}"
+                    )
+                probs = torch.softmax(logits, dim=1)
+                probs_sum = probs.sum(dim=(2, 3, 4))
+                total_mass = probs_sum[0].sum().clamp(min=1e-6)
+                frac = probs_sum[0] / total_mass
+                topk = torch.topk(frac, k=min(5, frac.numel()))
+                top_entries = ", ".join(
+                    f"c{idx}={frac[idx].item():.4f}" for idx in topk.indices.cpu().tolist()
+                )
+                print(f"  Top-{topk.indices.numel()} predicted fractions (sample 0): {top_entries}")
+
+        try:
+            seg_loss_output = seg_criterion(source_seg, source_labels)
+        except RuntimeError as e:
+            if is_main:
+                print(f"\n⌠Loss computation failed!")
+                print(f"  Error: {str(e)}")
+                with torch.no_grad():
+                    print(f"  Label stats: min={source_labels.min()}, max={source_labels.max()}")
+                    print(f"  Unique labels: {torch.unique(source_labels).cpu().tolist()}")
+            raise
+
+        if isinstance(seg_loss_output, tuple):
+            seg_loss, seg_loss_components = seg_loss_output
+        else:
+            seg_loss = seg_loss_output
+            seg_loss_components = None
+
+        losses['seg_loss'] = seg_loss
+        if seg_loss_components:
+            losses['seg_loss_components'] = seg_loss_components
+            if debug_active and step not in self._debug_logged_steps:
+                print("  Segmentation loss components:")
+                for key, value in seg_loss_components.items():
+                    print(f"    {key}: {float(value):.6f}")
+
+        if debug_active and step not in self._debug_logged_steps:
+            print(f"  Segmentation loss (combined): {seg_loss.item():.6f}")
+
+        # Age prediction loss (auxiliary task)
+        if self.use_age_conditioning and source_ages is not None and getattr(self, "enable_internal_volume_loss", False):
+            predicted_age = self.age_predictor(source_seg)
+            age_loss = F.smooth_l1_loss(predicted_age, source_ages)
+            losses['age_loss'] = age_loss * 0.01  # Small weight for auxiliary task
+            if debug_active and step not in self._debug_logged_steps:
+                print(f"  Age auxiliary loss: {losses['age_loss'].item():.6f}")
+
+        # Volume consistency loss
+        if self.use_age_conditioning and source_ages is not None and getattr(self, "enable_internal_volume_loss", False):
+            # Get predicted volumes from softmax probabilities
+            probs = F.softmax(source_seg, dim=1)
+            predicted_volumes = probs.sum(dim=(2, 3, 4))  # (B, C)
+            voxel_totals = predicted_volumes.sum(dim=1, keepdim=True).clamp(min=1e-6)
+            predicted_fractions = predicted_volumes / voxel_totals
+
+            # Get expected fractional volumes given age
+            expected_fraction, expected_std = self._lookup_volume_fraction(source_ages, source_seg.device)
+            if expected_fraction is None:
+                expected_fraction, expected_std = self.volume_predictor(source_ages)
+
+            volume_loss_raw = F.smooth_l1_loss(predicted_fractions, expected_fraction)
+            losses['volume_loss'] = volume_loss_raw * self.volume_loss_weight
+
+            if debug_active and step not in self._debug_logged_steps:
+                pv = predicted_volumes[0].detach()
+                pv_total = float(pv.sum().item())
+                ef = expected_fraction[0].detach()
+                ef_counts = ef * pv_total
+                pv_frac = (pv.float() / max(pv_total, 1e-6)).cpu().numpy()
+                ev_frac = ef.float().cpu().numpy()
+                diff = pv_frac - ev_frac
+                top_diff_idx = np.argsort(np.abs(diff))[-5:][::-1]
+                diff_str = ", ".join(
+                    f"c{int(idx)}={diff[idx]:+.4f}" for idx in top_diff_idx
+                )
+                print(
+                    "  Internal volume diagnostics: total_pred={:.1f}, total_exp={:.1f}, raw_loss={:.4f}, scaled={:.4f}".format(
+                        pv_total,
+                        float(ef_counts.sum().item()),
+                        volume_loss_raw.item(),
+                        losses['volume_loss'].item(),
+                    )
+                )
+                print(f"  Top fraction gaps (pred-exp): {diff_str}")
+
+        # Total loss
+        total_loss = seg_loss
+        if 'age_loss' in losses:
+            total_loss = total_loss + losses['age_loss']
+        if 'volume_loss' in losses:
+            total_loss = total_loss + losses['volume_loss']
+
+        losses['total'] = total_loss
+        losses['logits'] = source_seg
+
+        if debug_active and step not in self._debug_logged_steps:
+            print(f"  Total loss: {total_loss.item():.6f}")
+            if torch.cuda.is_available():
+                mem_alloc = torch.cuda.memory_allocated(source_seg.device) / (1024 ** 3)
+                mem_max = torch.cuda.max_memory_allocated(source_seg.device) / (1024 ** 3)
+                print(f"  CUDA memory: alloc={mem_alloc:.2f} GB, max_alloc={mem_max:.2f} GB")
+            self._debug_logged_steps.add(step)
+
+        return losses