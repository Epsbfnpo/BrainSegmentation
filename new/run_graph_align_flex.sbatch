--- conflicted
+++ resolved
@@ -43,17 +43,5 @@
 echo "Job $SLURM_JOB_ID ended at $(date) with exit status $EXIT_STATUS"
 echo "=============================================================="
 
-<<<<<<< HEAD
 # Auto-resubmission is handled inside run_training_graphalign.sh to avoid
 # double-submitting follow-up jobs that would otherwise clutter the queue.
-=======
-# Check if training is incomplete and needs to continue
-RESULTS_DIR="/datasets/work/hb-nhmrc-dhcp/work/liu275/new/results"
-if [ ! -f "${RESULTS_DIR}/final_model.pth" ] && [ -f "${RESULTS_DIR}/latest.pth" ]; then
-    echo "Training not complete, resubmitting job..."
-    SUBMIT_DIR=${SLURM_SUBMIT_DIR:-$(dirname "$0")}
-    SCRIPT_PATH="${SUBMIT_DIR}/$(basename "$0")"
-    JOB_NAME=${SLURM_JOB_NAME:-graph_align_flex_new}
-    sbatch --dependency=singleton --job-name="$JOB_NAME" "$SCRIPT_PATH"
-fi
->>>>>>> 1c037167
