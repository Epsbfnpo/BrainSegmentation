#!/bin/bash
set -euo pipefail

SCRIPT_DIR="$(cd "$(dirname "${BASH_SOURCE[0]}")" && pwd)"
REPO_ROOT="$(cd "${SCRIPT_DIR}/.." && pwd)"

is_positive() {
    python - "$1" <<'PY'
import sys
try:
    value = float(sys.argv[1])
except Exception:
    sys.exit(1)
sys.exit(0 if value > 0 else 1)
PY
}

# ---------- User configuration ----------
NUM_GPUS=${NUM_GPUS:-4}
BATCH_SIZE=${BATCH_SIZE:-2}
EPOCHS=${EPOCHS:-400}
RESULTS_DIR=${RESULTS_DIR:-${REPO_ROOT}/results/target_only}
TARGET_SPLIT_JSON=${TARGET_SPLIT_JSON:-${REPO_ROOT}/PPREMOPREBO_split.json}
TARGET_PRIOR_ROOT=${TARGET_PRIOR_ROOT:-${REPO_ROOT}/new/priors/target}
PRETRAINED_CHECKPOINT=${PRETRAINED_CHECKPOINT:-}
OUT_CHANNELS=${OUT_CHANNELS:-87}
DISABLE_PRIOR=${DISABLE_PRIOR:-0}
USE_AMP=${USE_AMP:-1}
<<<<<<< HEAD
PRIOR_PROFILE=${PRIOR_PROFILE:-volume_shape_edge}
=======
PRIOR_PROFILE=${PRIOR_PROFILE:-volume_shape}
>>>>>>> 4a139fe2

ROI_X=${ROI_X:-128}
ROI_Y=${ROI_Y:-128}
ROI_Z=${ROI_Z:-128}
FEATURE_SIZE=${FEATURE_SIZE:-48}
LR=${LR:-5e-5}
WEIGHT_DECAY=${WEIGHT_DECAY:-1e-5}
LR_MIN=${LR_MIN:-1e-7}
LR_WARMUP_EPOCHS=${LR_WARMUP_EPOCHS:-20}
LR_WARMUP_START=${LR_WARMUP_START:-0.1}
GRAD_ACCUM_STEPS=${GRAD_ACCUM_STEPS:-1}
EMA_DECAY=${EMA_DECAY:-0.0}
LAMBDA_VOLUME=${LAMBDA_VOLUME:-0.2}
LAMBDA_SHAPE=${LAMBDA_SHAPE:-0.2}
LAMBDA_EDGE=${LAMBDA_EDGE:-0.1}
LAMBDA_SPEC=${LAMBDA_SPEC:-0.05}
LAMBDA_REQUIRED=${LAMBDA_REQUIRED:-0.05}
LAMBDA_FORBIDDEN=${LAMBDA_FORBIDDEN:-0.05}
LAMBDA_SYM=${LAMBDA_SYM:-0.02}
LAMBDA_DYN=${LAMBDA_DYN:-0.2}

case "${PRIOR_PROFILE}" in
    volume_only)
        LAMBDA_VOLUME=${LAMBDA_VOLUME:-0.2}
        LAMBDA_SHAPE=0.0
        LAMBDA_EDGE=0.0
        LAMBDA_SPEC=0.0
        LAMBDA_REQUIRED=0.0
        LAMBDA_FORBIDDEN=0.0
        LAMBDA_SYM=0.0
        LAMBDA_DYN=0.0
        ;;
    volume_shape)
        LAMBDA_VOLUME=${LAMBDA_VOLUME:-0.2}
        LAMBDA_SHAPE=${LAMBDA_SHAPE:-0.2}
        LAMBDA_EDGE=0.0
        LAMBDA_SPEC=0.0
        LAMBDA_REQUIRED=0.0
        LAMBDA_FORBIDDEN=0.0
        LAMBDA_SYM=0.0
        LAMBDA_DYN=0.0
        ;;
<<<<<<< HEAD
    volume_shape_edge)
        LAMBDA_VOLUME=${LAMBDA_VOLUME:-0.2}
        LAMBDA_SHAPE=${LAMBDA_SHAPE:-0.2}
        LAMBDA_EDGE=${LAMBDA_EDGE:-0.1}
        LAMBDA_SPEC=0.0
        LAMBDA_REQUIRED=0.0
        LAMBDA_FORBIDDEN=0.0
        LAMBDA_SYM=0.0
        LAMBDA_DYN=0.0
        ;;
=======
>>>>>>> 4a139fe2
    full)
        :
        ;;
    custom)
        :
        ;;
    off)
        DISABLE_PRIOR=1
        ;;
    *)
<<<<<<< HEAD
        echo "Unknown PRIOR_PROFILE='${PRIOR_PROFILE}'. Supported profiles: volume_only, volume_shape, volume_shape_edge, full, custom, off" >&2
=======
        echo "Unknown PRIOR_PROFILE='${PRIOR_PROFILE}'. Supported profiles: volume_only, full, custom, off" >&2
>>>>>>> 4a139fe2
        exit 1
        ;;
esac

if [ "${DISABLE_PRIOR}" -ne 0 ]; then
    PRIOR_PROFILE="off"
fi

echo "➡️  Prior profile: ${PRIOR_PROFILE} (DISABLE_PRIOR=${DISABLE_PRIOR})"
printf '    lambdas: volume=%s shape=%s edge=%s spec=%s required=%s forbidden=%s symmetry=%s dyn=%s\n' \
    "${LAMBDA_VOLUME}" "${LAMBDA_SHAPE}" "${LAMBDA_EDGE}" "${LAMBDA_SPEC}" \
    "${LAMBDA_REQUIRED}" "${LAMBDA_FORBIDDEN}" "${LAMBDA_SYM}" "${LAMBDA_DYN}"

need_volume=0
if is_positive "${LAMBDA_VOLUME}"; then
    need_volume=1
fi

need_sdf=0
if is_positive "${LAMBDA_SHAPE}"; then
    need_sdf=1
fi

need_adj=0
for lambda_val in "${LAMBDA_EDGE}" "${LAMBDA_SPEC}" "${LAMBDA_REQUIRED}" "${LAMBDA_FORBIDDEN}" "${LAMBDA_SYM}" "${LAMBDA_DYN}"; do
    if is_positive "${lambda_val}"; then
        need_adj=1
        break
    fi
done

printf '    prior artifacts needed: volume=%s sdf=%s adjacency=%s\n' \
    "${need_volume}" "${need_sdf}" "${need_adj}"

DYN_START_EPOCH=${DYN_START_EPOCH:-60}
DYN_RAMP_EPOCHS=${DYN_RAMP_EPOCHS:-40}
DYN_MISMATCH_REF=${DYN_MISMATCH_REF:-0.08}
DYN_MAX_SCALE=${DYN_MAX_SCALE:-3.0}
AGE_RELIABILITY_MIN=${AGE_RELIABILITY_MIN:-0.3}
AGE_RELIABILITY_POW=${AGE_RELIABILITY_POW:-0.5}
EVAL_TTA=${EVAL_TTA:-0}
TTA_AXES=${TTA_AXES:-"0"}
EVAL_MULTI_SCALE=${EVAL_MULTI_SCALE:-0}
EVAL_SCALES=${EVAL_SCALES:-"1.0"}
PRECHECK_PRIORS=${PRECHECK_PRIORS:-1}
LATERALITY_PAIRS=${LATERALITY_PAIRS:-}
EPOCH_TIME_BUFFER=${EPOCH_TIME_BUFFER:-600}
SLURM_TIME_BUFFER=${SLURM_TIME_BUFFER:-300}
DISABLE_PRIOR=${DISABLE_PRIOR:-0}
USE_AMP=${USE_AMP:-1}

# ---------- Derived paths ----------
VOLUME_STATS="${TARGET_PRIOR_ROOT}/volume_stats.json"
SDF_TEMPLATES="${TARGET_PRIOR_ROOT}/sdf_templates.npz"
ADJACENCY_PRIOR="${TARGET_PRIOR_ROOT}/adjacency_prior.npz"
RESTRICTED_MASK="${TARGET_PRIOR_ROOT}/R_mask.npy"
STRUCTURAL_RULES="${TARGET_PRIOR_ROOT}/structural_rules.json"

required_files=("${TARGET_SPLIT_JSON}" "${VOLUME_STATS}")
if [ "${DISABLE_PRIOR}" -eq 0 ]; then
    if [ "${need_sdf}" -eq 1 ]; then
        required_files+=("${SDF_TEMPLATES}")
    fi
    if [ "${need_adj}" -eq 1 ]; then
        required_files+=("${ADJACENCY_PRIOR}")
    fi
fi

for required in "${required_files[@]}"; do
    if [ ! -f "$required" ]; then
        echo "Missing required file: $required" >&2
        exit 1
    fi
done

if [ "${DISABLE_PRIOR}" -eq 0 ] && [ "${PRECHECK_PRIORS}" -ne 0 ]; then
    if [ "${need_sdf}" -eq 0 ] && [ "${need_adj}" -eq 0 ]; then
        echo "Skipping prior precheck (volume-only profile)"
    else
        python "${SCRIPT_DIR}/prior_validator.py" \
            --dir "${TARGET_PRIOR_ROOT}" \
            --num-classes "${OUT_CHANNELS}"
    fi
fi

mkdir -p "${RESULTS_DIR}"

RESUME_FILE="${RESULTS_DIR}/resume_from.txt"
if [ -z "${PRETRAINED_CHECKPOINT}" ] && [ -f "${RESUME_FILE}" ]; then
    RESUME_CANDIDATE="$(cat "${RESUME_FILE}")"
    if [ -n "${RESUME_CANDIDATE}" ] && [ -f "${RESUME_CANDIDATE}" ]; then
        PRETRAINED_CHECKPOINT="${RESUME_CANDIDATE}"
        RESUME_FROM="${RESUME_CANDIDATE}"
    fi
fi

if [ -z "${RESUME_FROM:-}" ] && [ -n "${PRETRAINED_CHECKPOINT}" ] && [[ "${PRETRAINED_CHECKPOINT}" == *checkpoint*pt ]]; then
    RESUME_FROM="${PRETRAINED_CHECKPOINT}"
fi

CMD=(
    torchrun --nproc_per_node="${NUM_GPUS}"
    "${SCRIPT_DIR}/train_graphalign_age.py"
    --split_json "${TARGET_SPLIT_JSON}"
    --results_dir "${RESULTS_DIR}"
    --epochs "${EPOCHS}"
    --batch_size "${BATCH_SIZE}"
    --out_channels "${OUT_CHANNELS}"
    --roi_x "${ROI_X}" --roi_y "${ROI_Y}" --roi_z "${ROI_Z}"
    --feature_size "${FEATURE_SIZE}"
    --lr "${LR}" --weight_decay "${WEIGHT_DECAY}"
    --lr_min "${LR_MIN}"
    --lr_warmup_epochs "${LR_WARMUP_EPOCHS}"
    --lr_warmup_start_factor "${LR_WARMUP_START}"
    --grad_accum_steps "${GRAD_ACCUM_STEPS}"
    --volume_stats "${VOLUME_STATS}"
    --lambda_volume "${LAMBDA_VOLUME}"
    --lambda_shape "${LAMBDA_SHAPE}"
    --lambda_edge "${LAMBDA_EDGE}"
    --lambda_spec "${LAMBDA_SPEC}"
    --lambda_required "${LAMBDA_REQUIRED}"
    --lambda_forbidden "${LAMBDA_FORBIDDEN}"
    --lambda_symmetry "${LAMBDA_SYM}"
    --lambda_dyn "${LAMBDA_DYN}"
    --dyn_start_epoch "${DYN_START_EPOCH}"
    --dyn_ramp_epochs "${DYN_RAMP_EPOCHS}"
    --dyn_mismatch_ref "${DYN_MISMATCH_REF}"
    --dyn_max_scale "${DYN_MAX_SCALE}"
    --age_reliability_min "${AGE_RELIABILITY_MIN}"
    --age_reliability_pow "${AGE_RELIABILITY_POW}"
    --prior_dir "${TARGET_PRIOR_ROOT}"
    --epoch_time_buffer "${EPOCH_TIME_BUFFER}"
    --slurm_time_buffer "${SLURM_TIME_BUFFER}"
)

if [ "${DISABLE_PRIOR}" -eq 0 ] && [ "${need_sdf}" -eq 1 ]; then
    CMD+=(--sdf_templates "${SDF_TEMPLATES}")
fi

if [ "${DISABLE_PRIOR}" -eq 0 ] && [ "${need_adj}" -eq 1 ]; then
    CMD+=(--adjacency_prior "${ADJACENCY_PRIOR}")
    if [ -f "${RESTRICTED_MASK}" ]; then
        CMD+=(--restricted_mask "${RESTRICTED_MASK}")
    fi
    if [ -f "${STRUCTURAL_RULES}" ]; then
        CMD+=(--structural_rules "${STRUCTURAL_RULES}")
    fi
fi

if [ "${DISABLE_PRIOR}" -eq 0 ] && [ "${PRECHECK_PRIORS}" -ne 0 ]; then
    CMD+=(--precheck_priors)
elif [ "${DISABLE_PRIOR}" -eq 0 ]; then
    CMD+=(--skip_prior_check)
fi

if [ "${DISABLE_PRIOR}" -ne 0 ]; then
    CMD+=(--disable_prior)
fi

if [ -n "${RESUME_FROM:-}" ]; then
    CMD+=(--resume "${RESUME_FROM}")
elif [ -n "${PRETRAINED_CHECKPOINT}" ]; then
    CMD+=(--pretrained_checkpoint "${PRETRAINED_CHECKPOINT}")
fi

if [ -n "${LATERALITY_PAIRS}" ]; then
    CMD+=(--laterality_pairs_json "${LATERALITY_PAIRS}")
fi

if python - <<PY >/dev/null 2>&1
import sys
try:
    v = float("${EMA_DECAY:-0}")
    sys.exit(0 if v > 0 else 1)
except Exception:
    sys.exit(1)
PY
then
    CMD+=(--ema_decay "${EMA_DECAY}")
fi

if [ "${EVAL_TTA}" -ne 0 ]; then
    CMD+=(--eval_tta --tta_flip_axes ${TTA_AXES})
fi

if [ "${EVAL_MULTI_SCALE}" -ne 0 ]; then
    CMD+=(--multi_scale_eval --eval_scales ${EVAL_SCALES})
fi

if [ "${USE_AMP}" -eq 0 ]; then
    CMD+=(--no_amp)
fi

printf 'Running command:\n  %s\n' "${CMD[*]}"

"${CMD[@]}"<|MERGE_RESOLUTION|>--- conflicted
+++ resolved
@@ -26,11 +26,7 @@
 OUT_CHANNELS=${OUT_CHANNELS:-87}
 DISABLE_PRIOR=${DISABLE_PRIOR:-0}
 USE_AMP=${USE_AMP:-1}
-<<<<<<< HEAD
 PRIOR_PROFILE=${PRIOR_PROFILE:-volume_shape_edge}
-=======
-PRIOR_PROFILE=${PRIOR_PROFILE:-volume_shape}
->>>>>>> 4a139fe2
 
 ROI_X=${ROI_X:-128}
 ROI_Y=${ROI_Y:-128}
@@ -73,7 +69,6 @@
         LAMBDA_SYM=0.0
         LAMBDA_DYN=0.0
         ;;
-<<<<<<< HEAD
     volume_shape_edge)
         LAMBDA_VOLUME=${LAMBDA_VOLUME:-0.2}
         LAMBDA_SHAPE=${LAMBDA_SHAPE:-0.2}
@@ -84,8 +79,6 @@
         LAMBDA_SYM=0.0
         LAMBDA_DYN=0.0
         ;;
-=======
->>>>>>> 4a139fe2
     full)
         :
         ;;
@@ -96,11 +89,7 @@
         DISABLE_PRIOR=1
         ;;
     *)
-<<<<<<< HEAD
         echo "Unknown PRIOR_PROFILE='${PRIOR_PROFILE}'. Supported profiles: volume_only, volume_shape, volume_shape_edge, full, custom, off" >&2
-=======
-        echo "Unknown PRIOR_PROFILE='${PRIOR_PROFILE}'. Supported profiles: volume_only, full, custom, off" >&2
->>>>>>> 4a139fe2
         exit 1
         ;;
 esac
