--- conflicted
+++ resolved
@@ -77,7 +77,6 @@
         PRETRAINED_CHECKPOINT="${RESUME_CANDIDATE}"
         RESUME_FROM="${RESUME_CANDIDATE}"
     fi
-<<<<<<< HEAD
 fi
 
 if [ -z "${RESUME_FROM:-}" ] && [ -n "${PRETRAINED_CHECKPOINT}" ] && [[ "${PRETRAINED_CHECKPOINT}" == *checkpoint*pt ]]; then
@@ -137,85 +136,10 @@
     CMD+=(--pretrained_checkpoint "${PRETRAINED_CHECKPOINT}")
 fi
 
-=======
-fi
-
-if [ -z "${RESUME_FROM:-}" ] && [ -n "${PRETRAINED_CHECKPOINT}" ] && [[ "${PRETRAINED_CHECKPOINT}" == *checkpoint*pt ]]; then
-    RESUME_FROM="${PRETRAINED_CHECKPOINT}"
-fi
-
-CMD=(
-    torchrun --nproc_per_node="${NUM_GPUS}"
-    "${SCRIPT_DIR}/train_graphalign_age.py"
-    --split_json "${TARGET_SPLIT_JSON}"
-    --results_dir "${RESULTS_DIR}"
-    --epochs "${EPOCHS}"
-    --batch_size "${BATCH_SIZE}"
-    --out_channels "${OUT_CHANNELS}"
-    --roi_x "${ROI_X}" --roi_y "${ROI_Y}" --roi_z "${ROI_Z}"
-    --feature_size "${FEATURE_SIZE}"
-    --lr "${LR}" --weight_decay "${WEIGHT_DECAY}"
-    --lr_min "${LR_MIN}"
-    --lr_warmup_epochs "${LR_WARMUP_EPOCHS}"
-    --lr_warmup_start_factor "${LR_WARMUP_START}"
-    --grad_accum_steps "${GRAD_ACCUM_STEPS}"
-    --volume_stats "${VOLUME_STATS}"
-    --sdf_templates "${SDF_TEMPLATES}"
-    --adjacency_prior "${ADJACENCY_PRIOR}"
-    --lambda_volume "${LAMBDA_VOLUME}"
-    --lambda_shape "${LAMBDA_SHAPE}"
-    --lambda_edge "${LAMBDA_EDGE}"
-    --lambda_spec "${LAMBDA_SPEC}"
-    --lambda_required "${LAMBDA_REQUIRED}"
-    --lambda_forbidden "${LAMBDA_FORBIDDEN}"
-    --lambda_symmetry "${LAMBDA_SYM}"
-    --lambda_dyn "${LAMBDA_DYN}"
-    --dyn_start_epoch "${DYN_START_EPOCH}"
-    --dyn_ramp_epochs "${DYN_RAMP_EPOCHS}"
-    --dyn_mismatch_ref "${DYN_MISMATCH_REF}"
-    --dyn_max_scale "${DYN_MAX_SCALE}"
-    --age_reliability_min "${AGE_RELIABILITY_MIN}"
-    --age_reliability_pow "${AGE_RELIABILITY_POW}"
-    --prior_dir "${TARGET_PRIOR_ROOT}"
-    --epoch_time_buffer "${EPOCH_TIME_BUFFER}"
-    --slurm_time_buffer "${SLURM_TIME_BUFFER}"
-)
-
-if [ "${PRECHECK_PRIORS}" -ne 0 ]; then
-    CMD+=(--precheck_priors)
-else
-    CMD+=(--skip_prior_check)
-fi
-
-if [ -f "${RESTRICTED_MASK}" ]; then
-    CMD+=(--restricted_mask "${RESTRICTED_MASK}")
-fi
-
-if [ -n "${RESUME_FROM:-}" ]; then
-    CMD+=(--resume "${RESUME_FROM}")
-elif [ -n "${PRETRAINED_CHECKPOINT}" ]; then
-    CMD+=(--pretrained_checkpoint "${PRETRAINED_CHECKPOINT}")
-fi
-
->>>>>>> 30ff88e9
 if [ -n "${LATERALITY_PAIRS}" ]; then
     CMD+=(--laterality_pairs_json "${LATERALITY_PAIRS}")
 fi
 
-<<<<<<< HEAD
-if python - <<PY >/dev/null 2>&1; then
-import sys
-sys.exit(0 if float("${EMA_DECAY}") > 0 else 1)
-PY
-then
-    CMD+=(--ema_decay "${EMA_DECAY}")
-fi
-
-if [ "${EVAL_TTA}" -ne 0 ]; then
-    CMD+=(--eval_tta --tta_flip_axes ${TTA_AXES})
-fi
-
-=======
 if python - <<PY >/dev/null 2>&1
 import sys
 try:
@@ -232,7 +156,6 @@
     CMD+=(--eval_tta --tta_flip_axes ${TTA_AXES})
 fi
 
->>>>>>> 30ff88e9
 if [ "${EVAL_MULTI_SCALE}" -ne 0 ]; then
     CMD+=(--multi_scale_eval --eval_scales ${EVAL_SCALES})
 fi
