--- conflicted
+++ resolved
@@ -211,22 +211,6 @@
     fi
 fi
 
-<<<<<<< HEAD
-=======
-required_files=("${TARGET_SPLIT_JSON}" "${VOLUME_STATS}")
-if [ "${DISABLE_PRIOR}" -eq 0 ]; then
-    if [ "${need_sdf}" -eq 1 ]; then
-        required_files+=("${SDF_TEMPLATES}")
-    fi
-    if [ "${need_adj}" -eq 1 ]; then
-        required_files+=("${ADJACENCY_PRIOR}")
-    fi
-    if [ "${need_struct_rules}" -eq 1 ]; then
-        required_files+=("${STRUCTURAL_RULES}")
-    fi
-fi
-
->>>>>>> f14a351d
 for required in "${required_files[@]}"; do
     if [ ! -f "$required" ]; then
         echo "Missing required file: $required" >&2
