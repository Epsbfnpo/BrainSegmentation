--- conflicted
+++ resolved
@@ -26,11 +26,7 @@
 OUT_CHANNELS=${OUT_CHANNELS:-87}
 DISABLE_PRIOR=${DISABLE_PRIOR:-0}
 USE_AMP=${USE_AMP:-1}
-<<<<<<< HEAD
 PRIOR_PROFILE=${PRIOR_PROFILE:-volume_shape}
-=======
-PRIOR_PROFILE=${PRIOR_PROFILE:-volume_only}
->>>>>>> 468dbb80
 
 ROI_X=${ROI_X:-128}
 ROI_Y=${ROI_Y:-128}
@@ -63,7 +59,6 @@
         LAMBDA_SYM=0.0
         LAMBDA_DYN=0.0
         ;;
-<<<<<<< HEAD
     volume_shape)
         LAMBDA_VOLUME=${LAMBDA_VOLUME:-0.2}
         LAMBDA_SHAPE=${LAMBDA_SHAPE:-0.2}
@@ -74,8 +69,6 @@
         LAMBDA_SYM=0.0
         LAMBDA_DYN=0.0
         ;;
-=======
->>>>>>> 468dbb80
     full)
         :
         ;;
@@ -244,13 +237,6 @@
 
 if [ "${DISABLE_PRIOR}" -ne 0 ]; then
     CMD+=(--disable_prior)
-<<<<<<< HEAD
-=======
-fi
-
-if [ "${DISABLE_PRIOR}" -ne 0 ]; then
-    CMD+=(--disable_prior)
->>>>>>> 468dbb80
 fi
 
 if [ -n "${RESUME_FROM:-}" ]; then
