--- conflicted
+++ resolved
@@ -128,7 +128,6 @@
 RESTRICTED_MASK="${TARGET_PRIOR_ROOT}/R_mask.npy"
 STRUCTURAL_RULES="${TARGET_PRIOR_ROOT}/structural_rules.json"
 
-<<<<<<< HEAD
 required_files=("${TARGET_SPLIT_JSON}" "${VOLUME_STATS}")
 if [ "${DISABLE_PRIOR}" -eq 0 ]; then
     if [ "${need_sdf}" -eq 1 ]; then
@@ -137,11 +136,6 @@
     if [ "${need_adj}" -eq 1 ]; then
         required_files+=("${ADJACENCY_PRIOR}")
     fi
-=======
-required_files=("${TARGET_SPLIT_JSON}")
-if [ "${DISABLE_PRIOR}" -eq 0 ]; then
-    required_files+=("${VOLUME_STATS}" "${SDF_TEMPLATES}" "${ADJACENCY_PRIOR}")
->>>>>>> 9f4aaaaf
 fi
 
 for required in "${required_files[@]}"; do
@@ -152,7 +146,6 @@
 done
 
 if [ "${DISABLE_PRIOR}" -eq 0 ] && [ "${PRECHECK_PRIORS}" -ne 0 ]; then
-<<<<<<< HEAD
     if [ "${need_sdf}" -eq 0 ] && [ "${need_adj}" -eq 0 ]; then
         echo "Skipping prior precheck (volume-only profile)"
     else
@@ -160,11 +153,6 @@
             --dir "${TARGET_PRIOR_ROOT}" \
             --num-classes "${OUT_CHANNELS}"
     fi
-=======
-    python "${SCRIPT_DIR}/prior_validator.py" \
-        --dir "${TARGET_PRIOR_ROOT}" \
-        --num-classes "${OUT_CHANNELS}"
->>>>>>> 9f4aaaaf
 fi
 
 mkdir -p "${RESULTS_DIR}"
@@ -217,7 +205,6 @@
     --slurm_time_buffer "${SLURM_TIME_BUFFER}"
 )
 
-<<<<<<< HEAD
 if [ "${DISABLE_PRIOR}" -eq 0 ] && [ "${need_sdf}" -eq 1 ]; then
     CMD+=(--sdf_templates "${SDF_TEMPLATES}")
 fi
@@ -232,8 +219,6 @@
     fi
 fi
 
-=======
->>>>>>> 9f4aaaaf
 if [ "${DISABLE_PRIOR}" -eq 0 ] && [ "${PRECHECK_PRIORS}" -ne 0 ]; then
     CMD+=(--precheck_priors)
 elif [ "${DISABLE_PRIOR}" -eq 0 ]; then
