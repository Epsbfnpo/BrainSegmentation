#!/bin/bash
set -euo pipefail

SCRIPT_DIR="$(cd "$(dirname "${BASH_SOURCE[0]}")" && pwd)"
REPO_ROOT="$(cd "${SCRIPT_DIR}/.." && pwd)"

is_positive() {
    python - "$1" <<'PY'
import sys
try:
    value = float(sys.argv[1])
except Exception:
    sys.exit(1)
sys.exit(0 if value > 0 else 1)
PY
}

# ---------- User configuration ----------
NUM_GPUS=${NUM_GPUS:-4}
BATCH_SIZE=${BATCH_SIZE:-2}
EPOCHS=${EPOCHS:-400}
RESULTS_DIR=${RESULTS_DIR:-${REPO_ROOT}/results/target_only}
TARGET_SPLIT_JSON=${TARGET_SPLIT_JSON:-${REPO_ROOT}/PPREMOPREBO_split.json}
TARGET_PRIOR_ROOT=${TARGET_PRIOR_ROOT:-${REPO_ROOT}/new/priors/target}
PRETRAINED_CHECKPOINT=${PRETRAINED_CHECKPOINT:-}
OUT_CHANNELS=${OUT_CHANNELS:-87}
DISABLE_PRIOR=${DISABLE_PRIOR:-0}
USE_AMP=${USE_AMP:-1}
<<<<<<< HEAD
PRIOR_PROFILE=${PRIOR_PROFILE:-volume_shape_edge_sym_reqforb}
=======
PRIOR_PROFILE=${PRIOR_PROFILE:-volume_shape_edge_sym}
>>>>>>> 4318e461

ROI_X=${ROI_X:-128}
ROI_Y=${ROI_Y:-128}
ROI_Z=${ROI_Z:-128}
FEATURE_SIZE=${FEATURE_SIZE:-48}
LR=${LR:-5e-5}
WEIGHT_DECAY=${WEIGHT_DECAY:-1e-5}
LR_MIN=${LR_MIN:-1e-7}
LR_WARMUP_EPOCHS=${LR_WARMUP_EPOCHS:-20}
LR_WARMUP_START=${LR_WARMUP_START:-0.1}
GRAD_ACCUM_STEPS=${GRAD_ACCUM_STEPS:-1}
EMA_DECAY=${EMA_DECAY:-0.0}
LAMBDA_VOLUME=${LAMBDA_VOLUME:-0.2}
LAMBDA_SHAPE=${LAMBDA_SHAPE:-0.2}
LAMBDA_EDGE=${LAMBDA_EDGE:-0.1}
LAMBDA_SPEC=${LAMBDA_SPEC:-0.05}
LAMBDA_REQUIRED=${LAMBDA_REQUIRED:-0.05}
LAMBDA_FORBIDDEN=${LAMBDA_FORBIDDEN:-0.05}
LAMBDA_SYM=${LAMBDA_SYM:-0.02}
LAMBDA_DYN=${LAMBDA_DYN:-0.2}

case "${PRIOR_PROFILE}" in
    volume_only)
        LAMBDA_VOLUME=${LAMBDA_VOLUME:-0.2}
        LAMBDA_SHAPE=0.0
        LAMBDA_EDGE=0.0
        LAMBDA_SPEC=0.0
        LAMBDA_REQUIRED=0.0
        LAMBDA_FORBIDDEN=0.0
        LAMBDA_SYM=0.0
        LAMBDA_DYN=0.0
        ;;
    volume_shape)
        LAMBDA_VOLUME=${LAMBDA_VOLUME:-0.2}
        LAMBDA_SHAPE=${LAMBDA_SHAPE:-0.2}
        LAMBDA_EDGE=0.0
        LAMBDA_SPEC=0.0
        LAMBDA_REQUIRED=0.0
        LAMBDA_FORBIDDEN=0.0
        LAMBDA_SYM=0.0
        LAMBDA_DYN=0.0
        ;;
    volume_shape_edge)
        LAMBDA_VOLUME=${LAMBDA_VOLUME:-0.2}
        LAMBDA_SHAPE=${LAMBDA_SHAPE:-0.2}
        LAMBDA_EDGE=${LAMBDA_EDGE:-0.1}
        LAMBDA_SPEC=0.0
        LAMBDA_REQUIRED=0.0
        LAMBDA_FORBIDDEN=0.0
        LAMBDA_SYM=0.0
        LAMBDA_DYN=0.0
        ;;
    volume_shape_edge_sym)
        LAMBDA_VOLUME=${LAMBDA_VOLUME:-0.2}
        LAMBDA_SHAPE=${LAMBDA_SHAPE:-0.2}
        LAMBDA_EDGE=${LAMBDA_EDGE:-0.1}
        LAMBDA_SPEC=0.0
        LAMBDA_REQUIRED=0.0
        LAMBDA_FORBIDDEN=0.0
        LAMBDA_SYM=${LAMBDA_SYM:-0.02}
        LAMBDA_DYN=0.0
        ;;
<<<<<<< HEAD
    volume_shape_edge_sym_reqforb)
        LAMBDA_VOLUME=${LAMBDA_VOLUME:-0.2}
        LAMBDA_SHAPE=${LAMBDA_SHAPE:-0.2}
        LAMBDA_EDGE=${LAMBDA_EDGE:-0.1}
        LAMBDA_SPEC=0.0
        LAMBDA_REQUIRED=${LAMBDA_REQUIRED:-0.05}
        LAMBDA_FORBIDDEN=${LAMBDA_FORBIDDEN:-0.05}
        LAMBDA_SYM=${LAMBDA_SYM:-0.02}
        LAMBDA_DYN=0.0
        ;;
=======
>>>>>>> 4318e461
    full)
        :
        ;;
    custom)
        :
        ;;
    off)
        DISABLE_PRIOR=1
        ;;
    *)
<<<<<<< HEAD
        echo "Unknown PRIOR_PROFILE='${PRIOR_PROFILE}'. Supported profiles: volume_only, volume_shape, volume_shape_edge, volume_shape_edge_sym, volume_shape_edge_sym_reqforb, full, custom, off" >&2
=======
        echo "Unknown PRIOR_PROFILE='${PRIOR_PROFILE}'. Supported profiles: volume_only, volume_shape, volume_shape_edge, volume_shape_edge_sym, full, custom, off" >&2
>>>>>>> 4318e461
        exit 1
        ;;
esac

if [ "${DISABLE_PRIOR}" -ne 0 ]; then
    PRIOR_PROFILE="off"
fi

echo "➡️  Prior profile: ${PRIOR_PROFILE} (DISABLE_PRIOR=${DISABLE_PRIOR})"
printf '    lambdas: volume=%s shape=%s edge=%s spec=%s required=%s forbidden=%s symmetry=%s dyn=%s\n' \
    "${LAMBDA_VOLUME}" "${LAMBDA_SHAPE}" "${LAMBDA_EDGE}" "${LAMBDA_SPEC}" \
    "${LAMBDA_REQUIRED}" "${LAMBDA_FORBIDDEN}" "${LAMBDA_SYM}" "${LAMBDA_DYN}"

need_volume=0
if is_positive "${LAMBDA_VOLUME}"; then
    need_volume=1
fi

need_sdf=0
if is_positive "${LAMBDA_SHAPE}"; then
    need_sdf=1
fi

need_adj=0
for lambda_val in "${LAMBDA_EDGE}" "${LAMBDA_SPEC}" "${LAMBDA_REQUIRED}" "${LAMBDA_FORBIDDEN}" "${LAMBDA_SYM}" "${LAMBDA_DYN}"; do
    if is_positive "${lambda_val}"; then
        need_adj=1
        break
    fi
done

<<<<<<< HEAD
need_struct_rules=0
for lambda_val in "${LAMBDA_REQUIRED}" "${LAMBDA_FORBIDDEN}";
do
    if is_positive "${lambda_val}"; then
        need_struct_rules=1
        break
    fi
done

printf '    prior artifacts needed: volume=%s sdf=%s adjacency=%s structural_rules=%s\n' \
    "${need_volume}" "${need_sdf}" "${need_adj}" "${need_struct_rules}"
=======
printf '    prior artifacts needed: volume=%s sdf=%s adjacency=%s\n' \
    "${need_volume}" "${need_sdf}" "${need_adj}"
>>>>>>> 4318e461

DYN_START_EPOCH=${DYN_START_EPOCH:-60}
DYN_RAMP_EPOCHS=${DYN_RAMP_EPOCHS:-40}
DYN_MISMATCH_REF=${DYN_MISMATCH_REF:-0.08}
DYN_MAX_SCALE=${DYN_MAX_SCALE:-3.0}
AGE_RELIABILITY_MIN=${AGE_RELIABILITY_MIN:-0.3}
AGE_RELIABILITY_POW=${AGE_RELIABILITY_POW:-0.5}
EVAL_TTA=${EVAL_TTA:-0}
TTA_AXES=${TTA_AXES:-"0"}
EVAL_MULTI_SCALE=${EVAL_MULTI_SCALE:-0}
EVAL_SCALES=${EVAL_SCALES:-"1.0"}
PRECHECK_PRIORS=${PRECHECK_PRIORS:-1}
LATERALITY_PAIRS=${LATERALITY_PAIRS:-}
EPOCH_TIME_BUFFER=${EPOCH_TIME_BUFFER:-600}
SLURM_TIME_BUFFER=${SLURM_TIME_BUFFER:-300}
DISABLE_PRIOR=${DISABLE_PRIOR:-0}
USE_AMP=${USE_AMP:-1}

# ---------- Derived paths ----------
VOLUME_STATS="${TARGET_PRIOR_ROOT}/volume_stats.json"
SDF_TEMPLATES="${TARGET_PRIOR_ROOT}/sdf_templates.npz"
ADJACENCY_PRIOR="${TARGET_PRIOR_ROOT}/adjacency_prior.npz"
RESTRICTED_MASK="${TARGET_PRIOR_ROOT}/R_mask.npy"
STRUCTURAL_RULES="${TARGET_PRIOR_ROOT}/structural_rules.json"

required_files=("${TARGET_SPLIT_JSON}" "${VOLUME_STATS}")
if [ "${DISABLE_PRIOR}" -eq 0 ]; then
    if [ "${need_sdf}" -eq 1 ]; then
        required_files+=("${SDF_TEMPLATES}")
    fi
    if [ "${need_adj}" -eq 1 ]; then
        required_files+=("${ADJACENCY_PRIOR}")
    fi
<<<<<<< HEAD
    if [ "${need_struct_rules}" -eq 1 ]; then
        required_files+=("${STRUCTURAL_RULES}")
    fi
=======
>>>>>>> 4318e461
fi

for required in "${required_files[@]}"; do
    if [ ! -f "$required" ]; then
        echo "Missing required file: $required" >&2
        exit 1
    fi
done

if [ "${DISABLE_PRIOR}" -eq 0 ] && [ "${PRECHECK_PRIORS}" -ne 0 ]; then
    if [ "${need_sdf}" -eq 0 ] && [ "${need_adj}" -eq 0 ]; then
        echo "Skipping prior precheck (volume-only profile)"
    else
        python "${SCRIPT_DIR}/prior_validator.py" \
            --dir "${TARGET_PRIOR_ROOT}" \
            --num-classes "${OUT_CHANNELS}"
    fi
fi

mkdir -p "${RESULTS_DIR}"

RESUME_FILE="${RESULTS_DIR}/resume_from.txt"
if [ -z "${PRETRAINED_CHECKPOINT}" ] && [ -f "${RESUME_FILE}" ]; then
    RESUME_CANDIDATE="$(cat "${RESUME_FILE}")"
    if [ -n "${RESUME_CANDIDATE}" ] && [ -f "${RESUME_CANDIDATE}" ]; then
        PRETRAINED_CHECKPOINT="${RESUME_CANDIDATE}"
        RESUME_FROM="${RESUME_CANDIDATE}"
    fi
fi

if [ -z "${RESUME_FROM:-}" ] && [ -n "${PRETRAINED_CHECKPOINT}" ] && [[ "${PRETRAINED_CHECKPOINT}" == *checkpoint*pt ]]; then
    RESUME_FROM="${PRETRAINED_CHECKPOINT}"
fi

CMD=(
    torchrun --nproc_per_node="${NUM_GPUS}"
    "${SCRIPT_DIR}/train_graphalign_age.py"
    --split_json "${TARGET_SPLIT_JSON}"
    --results_dir "${RESULTS_DIR}"
    --epochs "${EPOCHS}"
    --batch_size "${BATCH_SIZE}"
    --out_channels "${OUT_CHANNELS}"
    --roi_x "${ROI_X}" --roi_y "${ROI_Y}" --roi_z "${ROI_Z}"
    --feature_size "${FEATURE_SIZE}"
    --lr "${LR}" --weight_decay "${WEIGHT_DECAY}"
    --lr_min "${LR_MIN}"
    --lr_warmup_epochs "${LR_WARMUP_EPOCHS}"
    --lr_warmup_start_factor "${LR_WARMUP_START}"
    --grad_accum_steps "${GRAD_ACCUM_STEPS}"
    --volume_stats "${VOLUME_STATS}"
    --lambda_volume "${LAMBDA_VOLUME}"
    --lambda_shape "${LAMBDA_SHAPE}"
    --lambda_edge "${LAMBDA_EDGE}"
    --lambda_spec "${LAMBDA_SPEC}"
    --lambda_required "${LAMBDA_REQUIRED}"
    --lambda_forbidden "${LAMBDA_FORBIDDEN}"
    --lambda_symmetry "${LAMBDA_SYM}"
    --lambda_dyn "${LAMBDA_DYN}"
    --dyn_start_epoch "${DYN_START_EPOCH}"
    --dyn_ramp_epochs "${DYN_RAMP_EPOCHS}"
    --dyn_mismatch_ref "${DYN_MISMATCH_REF}"
    --dyn_max_scale "${DYN_MAX_SCALE}"
    --age_reliability_min "${AGE_RELIABILITY_MIN}"
    --age_reliability_pow "${AGE_RELIABILITY_POW}"
    --prior_dir "${TARGET_PRIOR_ROOT}"
    --epoch_time_buffer "${EPOCH_TIME_BUFFER}"
    --slurm_time_buffer "${SLURM_TIME_BUFFER}"
)

if [ "${DISABLE_PRIOR}" -eq 0 ] && [ "${need_sdf}" -eq 1 ]; then
    CMD+=(--sdf_templates "${SDF_TEMPLATES}")
fi

if [ "${DISABLE_PRIOR}" -eq 0 ] && [ "${need_adj}" -eq 1 ]; then
    CMD+=(--adjacency_prior "${ADJACENCY_PRIOR}")
    if [ -f "${RESTRICTED_MASK}" ]; then
        CMD+=(--restricted_mask "${RESTRICTED_MASK}")
    fi
    if [ -f "${STRUCTURAL_RULES}" ]; then
        CMD+=(--structural_rules "${STRUCTURAL_RULES}")
    fi
fi

if [ "${DISABLE_PRIOR}" -eq 0 ] && [ "${PRECHECK_PRIORS}" -ne 0 ]; then
    CMD+=(--precheck_priors)
elif [ "${DISABLE_PRIOR}" -eq 0 ]; then
    CMD+=(--skip_prior_check)
fi

if [ "${DISABLE_PRIOR}" -ne 0 ]; then
    CMD+=(--disable_prior)
fi

if [ -n "${RESUME_FROM:-}" ]; then
    CMD+=(--resume "${RESUME_FROM}")
elif [ -n "${PRETRAINED_CHECKPOINT}" ]; then
    CMD+=(--pretrained_checkpoint "${PRETRAINED_CHECKPOINT}")
fi

if [ -n "${LATERALITY_PAIRS}" ]; then
    CMD+=(--laterality_pairs_json "${LATERALITY_PAIRS}")
fi

if python - <<PY >/dev/null 2>&1
import sys
try:
    v = float("${EMA_DECAY:-0}")
    sys.exit(0 if v > 0 else 1)
except Exception:
    sys.exit(1)
PY
then
    CMD+=(--ema_decay "${EMA_DECAY}")
fi

if [ "${EVAL_TTA}" -ne 0 ]; then
    CMD+=(--eval_tta --tta_flip_axes ${TTA_AXES})
fi

if [ "${EVAL_MULTI_SCALE}" -ne 0 ]; then
    CMD+=(--multi_scale_eval --eval_scales ${EVAL_SCALES})
fi

if [ "${USE_AMP}" -eq 0 ]; then
    CMD+=(--no_amp)
fi

printf 'Running command:\n  %s\n' "${CMD[*]}"

"${CMD[@]}"<|MERGE_RESOLUTION|>--- conflicted
+++ resolved
@@ -26,11 +26,7 @@
 OUT_CHANNELS=${OUT_CHANNELS:-87}
 DISABLE_PRIOR=${DISABLE_PRIOR:-0}
 USE_AMP=${USE_AMP:-1}
-<<<<<<< HEAD
 PRIOR_PROFILE=${PRIOR_PROFILE:-volume_shape_edge_sym_reqforb}
-=======
-PRIOR_PROFILE=${PRIOR_PROFILE:-volume_shape_edge_sym}
->>>>>>> 4318e461
 
 ROI_X=${ROI_X:-128}
 ROI_Y=${ROI_Y:-128}
@@ -93,7 +89,6 @@
         LAMBDA_SYM=${LAMBDA_SYM:-0.02}
         LAMBDA_DYN=0.0
         ;;
-<<<<<<< HEAD
     volume_shape_edge_sym_reqforb)
         LAMBDA_VOLUME=${LAMBDA_VOLUME:-0.2}
         LAMBDA_SHAPE=${LAMBDA_SHAPE:-0.2}
@@ -104,8 +99,6 @@
         LAMBDA_SYM=${LAMBDA_SYM:-0.02}
         LAMBDA_DYN=0.0
         ;;
-=======
->>>>>>> 4318e461
     full)
         :
         ;;
@@ -116,11 +109,7 @@
         DISABLE_PRIOR=1
         ;;
     *)
-<<<<<<< HEAD
         echo "Unknown PRIOR_PROFILE='${PRIOR_PROFILE}'. Supported profiles: volume_only, volume_shape, volume_shape_edge, volume_shape_edge_sym, volume_shape_edge_sym_reqforb, full, custom, off" >&2
-=======
-        echo "Unknown PRIOR_PROFILE='${PRIOR_PROFILE}'. Supported profiles: volume_only, volume_shape, volume_shape_edge, volume_shape_edge_sym, full, custom, off" >&2
->>>>>>> 4318e461
         exit 1
         ;;
 esac
@@ -152,7 +141,6 @@
     fi
 done
 
-<<<<<<< HEAD
 need_struct_rules=0
 for lambda_val in "${LAMBDA_REQUIRED}" "${LAMBDA_FORBIDDEN}";
 do
@@ -164,10 +152,6 @@
 
 printf '    prior artifacts needed: volume=%s sdf=%s adjacency=%s structural_rules=%s\n' \
     "${need_volume}" "${need_sdf}" "${need_adj}" "${need_struct_rules}"
-=======
-printf '    prior artifacts needed: volume=%s sdf=%s adjacency=%s\n' \
-    "${need_volume}" "${need_sdf}" "${need_adj}"
->>>>>>> 4318e461
 
 DYN_START_EPOCH=${DYN_START_EPOCH:-60}
 DYN_RAMP_EPOCHS=${DYN_RAMP_EPOCHS:-40}
@@ -201,12 +185,9 @@
     if [ "${need_adj}" -eq 1 ]; then
         required_files+=("${ADJACENCY_PRIOR}")
     fi
-<<<<<<< HEAD
     if [ "${need_struct_rules}" -eq 1 ]; then
         required_files+=("${STRUCTURAL_RULES}")
     fi
-=======
->>>>>>> 4318e461
 fi
 
 for required in "${required_files[@]}"; do
