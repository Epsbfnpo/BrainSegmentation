--- conflicted
+++ resolved
@@ -26,11 +26,7 @@
 OUT_CHANNELS=${OUT_CHANNELS:-87}
 DISABLE_PRIOR=${DISABLE_PRIOR:-0}
 USE_AMP=${USE_AMP:-1}
-<<<<<<< HEAD
 PRIOR_PROFILE=${PRIOR_PROFILE:-volume_shape_edge_sym_reqforb_spec_dyn}
-=======
-PRIOR_PROFILE=${PRIOR_PROFILE:-volume_shape_edge_sym_reqforb_spec}
->>>>>>> dce6decf
 
 ROI_X=${ROI_X:-128}
 ROI_Y=${ROI_Y:-128}
@@ -113,7 +109,6 @@
         LAMBDA_SYM=${LAMBDA_SYM:-0.02}
         LAMBDA_DYN=0.0
         ;;
-<<<<<<< HEAD
     volume_shape_edge_sym_reqforb_spec_dyn)
         LAMBDA_VOLUME=${LAMBDA_VOLUME:-0.2}
         LAMBDA_SHAPE=${LAMBDA_SHAPE:-0.2}
@@ -124,8 +119,6 @@
         LAMBDA_SYM=${LAMBDA_SYM:-0.02}
         LAMBDA_DYN=${LAMBDA_DYN:-0.2}
         ;;
-=======
->>>>>>> dce6decf
     full)
         :
         ;;
@@ -136,11 +129,7 @@
         DISABLE_PRIOR=1
         ;;
     *)
-<<<<<<< HEAD
         echo "Unknown PRIOR_PROFILE='${PRIOR_PROFILE}'. Supported profiles: volume_only, volume_shape, volume_shape_edge, volume_shape_edge_sym, volume_shape_edge_sym_reqforb, volume_shape_edge_sym_reqforb_spec, volume_shape_edge_sym_reqforb_spec_dyn, full, custom, off" >&2
-=======
-        echo "Unknown PRIOR_PROFILE='${PRIOR_PROFILE}'. Supported profiles: volume_only, volume_shape, volume_shape_edge, volume_shape_edge_sym, volume_shape_edge_sym_reqforb, volume_shape_edge_sym_reqforb_spec, full, custom, off" >&2
->>>>>>> dce6decf
         exit 1
         ;;
 esac
