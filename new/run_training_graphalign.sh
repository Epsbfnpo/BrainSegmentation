--- conflicted
+++ resolved
@@ -26,11 +26,7 @@
 OUT_CHANNELS=${OUT_CHANNELS:-87}
 DISABLE_PRIOR=${DISABLE_PRIOR:-0}
 USE_AMP=${USE_AMP:-1}
-<<<<<<< HEAD
 PRIOR_PROFILE=${PRIOR_PROFILE:-volume_shape_edge_sym_reqforb_spec}
-=======
-PRIOR_PROFILE=${PRIOR_PROFILE:-volume_shape_edge_sym_reqforb}
->>>>>>> ab829d7e
 
 ROI_X=${ROI_X:-128}
 ROI_Y=${ROI_Y:-128}
@@ -103,7 +99,6 @@
         LAMBDA_SYM=${LAMBDA_SYM:-0.02}
         LAMBDA_DYN=0.0
         ;;
-<<<<<<< HEAD
     volume_shape_edge_sym_reqforb_spec)
         LAMBDA_VOLUME=${LAMBDA_VOLUME:-0.2}
         LAMBDA_SHAPE=${LAMBDA_SHAPE:-0.2}
@@ -114,8 +109,6 @@
         LAMBDA_SYM=${LAMBDA_SYM:-0.02}
         LAMBDA_DYN=0.0
         ;;
-=======
->>>>>>> ab829d7e
     full)
         :
         ;;
@@ -126,11 +119,7 @@
         DISABLE_PRIOR=1
         ;;
     *)
-<<<<<<< HEAD
         echo "Unknown PRIOR_PROFILE='${PRIOR_PROFILE}'. Supported profiles: volume_only, volume_shape, volume_shape_edge, volume_shape_edge_sym, volume_shape_edge_sym_reqforb, volume_shape_edge_sym_reqforb_spec, full, custom, off" >&2
-=======
-        echo "Unknown PRIOR_PROFILE='${PRIOR_PROFILE}'. Supported profiles: volume_only, volume_shape, volume_shape_edge, volume_shape_edge_sym, volume_shape_edge_sym_reqforb, full, custom, off" >&2
->>>>>>> ab829d7e
         exit 1
         ;;
 esac
